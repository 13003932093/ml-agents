behaviors:
  Pyramids:
    trainer_type: ppo
    hyperparameters:
      batch_size: 128
      buffer_size: 2048
      learning_rate: 0.0003
      beta: 0.01
      epsilon: 0.2
      lambd: 0.95
      num_epoch: 3
      learning_rate_schedule: linear
    network_settings:
      normalize: false
      hidden_units: 512
      num_layers: 2
      vis_encode_type: simple
    reward_signals:
      extrinsic:
        gamma: 0.99
        strength: 1.0
      rnd:
        gamma: 0.99
        strength: 0.01
        network_settings:
          hidden_units: 64
<<<<<<< HEAD
=======
          num_layers: 3
>>>>>>> febdd0ad
        learning_rate: 0.0001
    keep_checkpoints: 5
    max_steps: 3000000
    time_horizon: 128
    summary_freq: 30000
    threaded: true<|MERGE_RESOLUTION|>--- conflicted
+++ resolved
@@ -24,10 +24,7 @@
         strength: 0.01
         network_settings:
           hidden_units: 64
-<<<<<<< HEAD
-=======
           num_layers: 3
->>>>>>> febdd0ad
         learning_rate: 0.0001
     keep_checkpoints: 5
     max_steps: 3000000
