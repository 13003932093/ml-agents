# Changelog

All notable changes to this package will be documented in this file.

The format is based on [Keep a Changelog](http://keepachangelog.com/en/1.0.0/)
and this project adheres to
[Semantic Versioning](http://semver.org/spec/v2.0.0.html).


<<<<<<< HEAD
## [Unreleased] - 2020-11-04
### Major Changes
#### com.unity.ml-agents (C#)
#### ml-agents / ml-agents-envs / gym-unity (Python)

### Minor Changes
#### com.unity.ml-agents (C#)
#### ml-agents / ml-agents-envs / gym-unity (Python)

### Bug Fixes
#### com.unity.ml-agents (C#)
#### ml-agents / ml-agents-envs / gym-unity (Python)
 - Fixed an issue where runs could not be resumed when using TensorFlow and Ghost Training. (#4593)
=======
## [Unreleased]

### Major Changes
#### com.unity.ml-agents (C#)
#### ml-agents / ml-agents-envs / gym-unity (Python)
 - PyTorch trainers are now the default. See the
 [installation docs](https://github.com/Unity-Technologies/ml-agents/blob/master/docs/Installation.md) for
 more information on installing PyTorch. For the time being, TensorFlow is still available;
 you can use the TensorFlow backend by adding `--tensorflow` to the CLI, or
 adding `framework: tensorflow` in the configuration YAML. (#4517)

### Minor Changes
#### com.unity.ml-agents (C#)
- The Barracuda dependency was upgraded to 1.1.2 (#4571)
#### ml-agents / ml-agents-envs / gym-unity (Python)
- The `action_probs` node is no longer listed as an output in TensorFlow models (#4613).

### Bug Fixes
#### com.unity.ml-agents (C#)
- `Agent.CollectObservations()` and `Agent.EndEpisode()` will now throw an exception
if they are called recursively (for example, if they call `Agent.EndEpisode()`).
Previously, this would result in an infinite loop and cause the editor to hang. (#4573)
#### ml-agents / ml-agents-envs / gym-unity (Python)
- Fixed an issue where runs could not be resumed when using TensorFlow and Ghost Training. (#4593)

>>>>>>> b70142d9

## [1.5.0-preview] - 2020-10-14
### Major Changes
#### com.unity.ml-agents (C#)
#### ml-agents / ml-agents-envs / gym-unity (Python)
 - Added the Random Network Distillation (RND) intrinsic reward signal to the Pytorch
 trainers. To use RND, add a `rnd` section to the `reward_signals` section of your
 yaml configuration file. [More information here](https://github.com/Unity-Technologies/ml-agents/blob/master/docs/Training-Configuration-File.md#rnd-intrinsic-reward) (#4473)
### Minor Changes
#### com.unity.ml-agents (C#)
 - Stacking for compressed observations is now supported. An additional setting
 option `Observation Stacks` is added in editor to sensor components that support
 compressed observations. A new class `ISparseChannelSensor` with an
 additional method `GetCompressedChannelMapping()`is added to generate a mapping
 of the channels in compressed data to the actual channel after decompression,
 for the python side to decompress correctly. (#4476)
 - Added a new visual 3DBall environment. (#4513)
#### ml-agents / ml-agents-envs / gym-unity (Python)
 - The Communication API was changed to 1.2.0 to indicate support for stacked
 compressed observation. A new entry `compressed_channel_mapping` is added to the
 proto to handle decompression correctly. Newer versions of the package that wish to
 make use of this will also need a compatible version of the Python trainers. (#4476)
 - In the `VisualFoodCollector` scene, a vector flag representing the frozen state of
 the agent is added to the input observations in addition to the original first-person
 camera frame. The scene is able to train with the provided default config file. (#4511)
 - Added conversion to string for sampler classes to increase the verbosity of
 the curriculum lesson changes. The lesson updates would now output the sampler
 stats in addition to the lesson and parameter name to the console.  (#4484)
 - Localized documentation in Russian is added. Thanks to @SergeyMatrosov for
 the contribution. (#4529)
### Bug Fixes
#### com.unity.ml-agents (C#)
 - Fixed a bug where accessing the Academy outside of play mode would cause the
 Academy to get stepped multiple times when in play mode. (#4532)
#### ml-agents / ml-agents-envs / gym-unity (Python)


## [1.4.0-preview] - 2020-09-16
### Major Changes
#### com.unity.ml-agents (C#)
#### ml-agents / ml-agents-envs / gym-unity (Python)

### Minor Changes
#### com.unity.ml-agents (C#)
- The `IActuator` interface and `ActuatorComponent` abstract class were added.
These are analogous to `ISensor` and `SensorComponent`, but for applying actions
for an Agent. They allow you to control the action space more programmatically
than defining the actions in the Agent's Behavior Parameters. See
[BasicActuatorComponent.cs](https://github.com/Unity-Technologies/ml-agents/blob/release_7_docs/Project/Assets/ML-Agents/Examples/Basic/Scripts/BasicActuatorComponent.cs)
 for an example of how to use them. (#4297, #4315)
- Update Barracuda to 1.1.1-preview (#4482)
- Enabled C# formatting using `dotnet-format`. (#4362)
- GridSensor was added to the `com.unity.ml-agents.extensions` package. Thank you
to Jaden Travnik from Eidos Montreal for the contribution! (#4399)
- Added `Agent.EpisodeInterrupted()`, which can be used to reset the agent when
it has reached a user-determined maximum number of steps. This behaves similarly
to `Agent.EndEpsiode()` but has a slightly different effect on training (#4453).
#### ml-agents / ml-agents-envs / gym-unity (Python)
- Experimental PyTorch support has been added. Use `--torch` when running `mlagents-learn`, or add
`framework: pytorch` to your trainer configuration (under the behavior name) to enable it.
Note that PyTorch 1.6.0 or greater should be installed to use this feature; see
[the PyTorch website](https://pytorch.org/) for installation instructions and
[the relevant ML-Agents docs](https://github.com/Unity-Technologies/ml-agents/blob/release_7_docs/docs/Training-ML-Agents.md#using-pytorch-experimental) for usage. (#4335)
- The minimum supported version of TensorFlow was increased to 1.14.0. (#4411)
- Compressed visual observations with >3 channels are now supported. In
`ISensor.GetCompressedObservation()`, this can be done by writing 3 channels at a
time to a PNG and concatenating the resulting bytes. (#4399)
- The Communication API was changed to 1.1.0 to indicate support for concatenated PNGs
(see above). Newer versions of the package that wish to make use of this will also need
a compatible version of the trainer. (#4462)
- A CNN (`vis_encode_type: match3`) for smaller grids, e.g. board games, has been added.
(#4434)
- You can now again specify a default configuration for your behaviors. Specify `default_settings` in
your trainer configuration to do so. (#4448)
- Improved the executable detection logic for environments on Windows. (#4485)

### Bug Fixes
#### com.unity.ml-agents (C#)
- Previously, `com.unity.ml-agents` was not declaring built-in packages as
dependencies in its package.json. The relevant dependencies are now listed. (#4384)
- Agents no longer try to send observations when they become disabled if the
Academy has been shut down. (#4489)
#### ml-agents / ml-agents-envs / gym-unity (Python)
- Fixed the sample code in the custom SideChannel example. (#4466)
- A bug in the observation normalizer that would cause rewards to decrease
when using `--resume` was fixed. (#4463)
- Fixed a bug in exporting Pytorch models when using multiple discrete actions. (#4491)

## [1.3.0-preview] - 2020-08-12

### Major Changes
#### com.unity.ml-agents (C#)
#### ml-agents / ml-agents-envs / gym-unity (Python)
- The minimum supported Python version for ml-agents-envs was changed to 3.6.1. (#4244)
- The interaction between EnvManager and TrainerController was changed; EnvManager.advance() was split into to stages,
and TrainerController now uses the results from the first stage to handle new behavior names. This change speeds up
Python training by approximately 5-10%. (#4259)

### Minor Changes
#### com.unity.ml-agents (C#)
- StatsSideChannel now stores multiple values per key. This means that multiple
calls to `StatsRecorder.Add()` with the same key in the same step will no
longer overwrite each other. (#4236)
#### ml-agents / ml-agents-envs / gym-unity (Python)
- The versions of `numpy` supported by ml-agents-envs were changed to disallow 1.19.0 or later. This was done to reflect
a similar change in TensorFlow's requirements. (#4274)
- Model checkpoints are now also saved as .nn files during training. (#4127)
- Model checkpoint info is saved in TrainingStatus.json after training is concluded (#4127)
- CSV statistics writer was removed (#4300).

### Bug Fixes
#### com.unity.ml-agents (C#)
- Academy.EnvironmentStep() will now throw an exception if it is called
recursively (for example, by an Agent's CollectObservations method).
Previously, this would result in an infinite loop and cause the editor to hang.
(#4226)
#### ml-agents / ml-agents-envs / gym-unity (Python)
- The algorithm used to normalize observations was introducing NaNs if the initial observations were too large
due to incorrect initialization. The initialization was fixed and is now the observation means from the
first trajectory processed. (#4299)

## [1.2.0-preview] - 2020-07-15

### Major Changes
#### ml-agents / ml-agents-envs / gym-unity (Python)
- The Parameter Randomization feature has been refactored to enable sampling of new parameters per episode to improve robustness. The
  `resampling-interval` parameter has been removed and the config structure updated. More information [here](https://github.com/Unity-Technologies/ml-agents/blob/master/docs/Training-ML-Agents.md). (#4065)
- The Parameter Randomization feature has been merged with the Curriculum feature. It is now possible to specify a sampler
in the lesson of a Curriculum. Curriculum has been refactored and is now specified at the level of the parameter, not the
behavior. More information
[here](https://github.com/Unity-Technologies/ml-agents/blob/master/docs/Training-ML-Agents.md).(#4160)

### Minor Changes
#### com.unity.ml-agents (C#)
- `SideChannelsManager` was renamed to `SideChannelManager`. The old name is still supported, but deprecated. (#4137)
- `RayPerceptionSensor.Perceive()` now additionally store the GameObject that was hit by the ray. (#4111)
- The Barracuda dependency was upgraded to 1.0.1 (#4188)
#### ml-agents / ml-agents-envs / gym-unity (Python)
- Added new Google Colab notebooks to show how to use `UnityEnvironment'. (#4117)

### Bug Fixes
#### com.unity.ml-agents (C#)
- Fixed an issue where RayPerceptionSensor would raise an exception when the
list of tags was empty, or a tag in the list was invalid (unknown, null, or
empty string). (#4155)

#### ml-agents / ml-agents-envs / gym-unity (Python)
- Fixed an error when setting `initialize_from` in the trainer confiiguration YAML to
`null`. (#4175)
- Fixed issue with FoodCollector, Soccer, and WallJump when playing with keyboard. (#4147, #4174)
- Fixed a crash in StatsReporter when using threaded trainers with very frequent summary writes
(#4201)
- `mlagents-learn` will now raise an error immediately if `--num-envs` is greater than 1 without setting the `--env`
argument. (#4203)

## [1.1.0-preview] - 2020-06-10
### Major Changes
#### com.unity.ml-agents (C#)
#### ml-agents / ml-agents-envs / gym-unity (Python)
- Added new Walker environments. Improved ragdoll stability/performance. (#4037)
- `max_step` in the `TerminalStep` and `TerminalSteps` objects was renamed `interrupted`.
- `beta` and `epsilon` in `PPO` are no longer decayed by default but follow the same schedule as learning rate. (#3940)
- `get_behavior_names()` and `get_behavior_spec()` on UnityEnvironment were replaced by the `behavior_specs` property. (#3946)
- The first version of the Unity Environment Registry (Experimental) has been released. More information [here](https://github.com/Unity-Technologies/ml-agents/blob/release_5_docs/docs/Unity-Environment-Registry.md)(#3967)
- `use_visual` and `allow_multiple_visual_obs` in the `UnityToGymWrapper` constructor
were replaced by `allow_multiple_obs` which allows one or more visual observations and
vector observations to be used simultaneously. (#3981) Thank you @shakenes !
- Curriculum and Parameter Randomization configurations have been merged
  into the main training configuration file. Note that this means training
  configuration files are now environment-specific. (#3791)
- The format for trainer configuration has changed, and the "default" behavior has been deprecated.
  See the [Migration Guide](https://github.com/Unity-Technologies/ml-agents/blob/release_5_docs/docs/Migrating.md) for more details. (#3936)
- Training artifacts (trained models, summaries) are now found in the `results/`
  directory. (#3829)
- When using Curriculum, the current lesson will resume if training is quit and resumed. As such,
  the `--lesson` CLI option has been removed. (#4025)
### Minor Changes
#### com.unity.ml-agents (C#)
- `ObservableAttribute` was added. Adding the attribute to fields or properties on an Agent will allow it to generate
  observations via reflection. (#3925, #4006)
#### ml-agents / ml-agents-envs / gym-unity (Python)
- Unity Player logs are now written out to the results directory. (#3877)
- Run configuration YAML files are written out to the results directory at the end of the run. (#3815)
- The `--save-freq` CLI option has been removed, and replaced by a `checkpoint_interval` option in the trainer configuration YAML. (#4034)
- When trying to load/resume from a checkpoint created with an earlier verison of ML-Agents,
  a warning will be thrown. (#4035)
### Bug Fixes
- Fixed an issue where SAC would perform too many model updates when resuming from a
  checkpoint, and too few when using `buffer_init_steps`. (#4038)
- Fixed a bug in the onnx export that would cause constants needed for inference to not be visible to some versions of
  the Barracuda importer. (#4073)
#### com.unity.ml-agents (C#)
#### ml-agents / ml-agents-envs / gym-unity (Python)


## [1.0.2-preview] - 2020-05-20
### Bug Fixes
#### com.unity.ml-agents (C#)
- Fix missing .meta file


## [1.0.1-preview] - 2020-05-19
### Bug Fixes
#### com.unity.ml-agents (C#)
- A bug that would cause the editor to go into a loop when a prefab was selected was fixed. (#3949)
- BrainParameters.ToProto() no longer throws an exception if none of the fields have been set. (#3930)
- The Barracuda dependency was upgraded to 0.7.1-preview. (#3977)
#### ml-agents / ml-agents-envs / gym-unity (Python)
- An issue was fixed where using `--initialize-from` would resume from the past step count. (#3962)
- The gym wrapper error for the wrong number of agents now fires more consistently, and more details
  were added to the error message when the input dimension is wrong. (#3963)


## [1.0.0-preview] - 2020-04-30
### Major Changes
#### com.unity.ml-agents (C#)

- The `MLAgents` C# namespace was renamed to `Unity.MLAgents`, and other nested
  namespaces were similarly renamed. (#3843)
- The offset logic was removed from DecisionRequester. (#3716)
- The signature of `Agent.Heuristic()` was changed to take a float array as a
  parameter, instead of returning the array. This was done to prevent a common
  source of error where users would return arrays of the wrong size. (#3765)
- The communication API version has been bumped up to 1.0.0 and will use
  [Semantic Versioning](https://semver.org/) to do compatibility checks for
  communication between Unity and the Python process. (#3760)
- The obsolete `Agent` methods `GiveModel`, `Done`, `InitializeAgent`,
  `AgentAction` and `AgentReset` have been removed. (#3770)
- The SideChannel API has changed:
  - Introduced the `SideChannelManager` to register, unregister and access side
    channels. (#3807)
  - `Academy.FloatProperties` was replaced by `Academy.EnvironmentParameters`.
    See the [Migration Guide](https://github.com/Unity-Technologies/ml-agents/blob/release_1_docs/docs/Migrating.md)
    for more details on upgrading. (#3807)
  - `SideChannel.OnMessageReceived` is now a protected method (was public)
  - SideChannel IncomingMessages methods now take an optional default argument,
    which is used when trying to read more data than the message contains. (#3751)
  - Added a feature to allow sending stats from C# environments to TensorBoard
    (and other python StatsWriters). To do this from your code, use
    `Academy.Instance.StatsRecorder.Add(key, value)`. (#3660)
- `CameraSensorComponent.m_Grayscale` and
  `RenderTextureSensorComponent.m_Grayscale` were changed from `public` to
  `private`. These can still be accessed via their corresponding properties.
  (#3808)
- Public fields and properties on several classes were renamed to follow Unity's
  C# style conventions. All public fields and properties now use "PascalCase"
  instead of "camelCase"; for example, `Agent.maxStep` was renamed to
  `Agent.MaxStep`. For a full list of changes, see the pull request. (#3828)
- `WriteAdapter` was renamed to `ObservationWriter`. If you have a custom
  `ISensor` implementation, you will need to change the signature of its
  `Write()` method. (#3834)
- The Barracuda dependency was upgraded to 0.7.0-preview (which has breaking
  namespace and assembly name changes). (#3875)

#### ml-agents / ml-agents-envs / gym-unity (Python)

- The `--load` and `--train` command-line flags have been deprecated. Training
  now happens by default, and use `--resume` to resume training instead of
  `--load`. (#3705)
- The Jupyter notebooks have been removed from the repository. (#3704)
- The multi-agent gym option was removed from the gym wrapper. For multi-agent
  scenarios, use the [Low Level Python API](https://github.com/Unity-Technologies/ml-agents/blob/release_1_docs/docs/Python-API.md). (#3681)
- The low level Python API has changed. You can look at the document
  [Low Level Python API](https://github.com/Unity-Technologies/ml-agents/blob/release_1_docs/docs/Python-API.md)
  documentation for more information. If you use `mlagents-learn` for training, this should be a
  transparent change. (#3681)
- Added ability to start training (initialize model weights) from a previous run
  ID. (#3710)
- The GhostTrainer has been extended to support asymmetric games and the
  asymmetric example environment Strikers Vs. Goalie has been added. (#3653)
- The `UnityEnv` class from the `gym-unity` package was renamed
  `UnityToGymWrapper` and no longer creates the `UnityEnvironment`. Instead, the
  `UnityEnvironment` must be passed as input to the constructor of
  `UnityToGymWrapper` (#3812)

### Minor Changes

#### com.unity.ml-agents (C#)

- Added new 3-joint Worm ragdoll environment. (#3798)
- `StackingSensor` was changed from `internal` visibility to `public`. (#3701)
- The internal event `Academy.AgentSetStatus` was renamed to
  `Academy.AgentPreStep` and made public. (#3716)
- Academy.InferenceSeed property was added. This is used to initialize the
  random number generator in ModelRunner, and is incremented for each
  ModelRunner. (#3823)
- `Agent.GetObservations()` was added, which returns a read-only view of the
  observations added in `CollectObservations()`. (#3825)
- `UnityRLCapabilities` was added to help inform users when RL features are
  mismatched between C# and Python packages. (#3831)

#### ml-agents / ml-agents-envs / gym-unity (Python)

- Format of console output has changed slightly and now matches the name of the
  model/summary directory. (#3630, #3616)
- Renamed 'Generalization' feature to 'Environment Parameter Randomization'.
  (#3646)
- Timer files now contain a dictionary of metadata, including things like the
  package version numbers. (#3758)
- The way that UnityEnvironment decides the port was changed. If no port is
  specified, the behavior will depend on the `file_name` parameter. If it is
  `None`, 5004 (the editor port) will be used; otherwise 5005 (the base
  environment port) will be used. (#3673)
- Running `mlagents-learn` with the same `--run-id` twice will no longer
  overwrite the existing files. (#3705)
- Model updates can now happen asynchronously with environment steps for better
  performance. (#3690)
- `num_updates` and `train_interval` for SAC were replaced with
  `steps_per_update`. (#3690)
- The maximum compatible version of tensorflow was changed to allow tensorflow
  2.1 and 2.2. This will allow use with python 3.8 using tensorflow 2.2.0rc3.
  (#3830)
- `mlagents-learn` will no longer set the width and height of the executable
  window to 84x84 when no width nor height arguments are given. (#3867)

### Bug Fixes

#### com.unity.ml-agents (C#)

- Fixed a display bug when viewing Demonstration files in the inspector. The
  shapes of the observations in the file now display correctly. (#3771)

#### ml-agents / ml-agents-envs / gym-unity (Python)

- Fixed an issue where exceptions from environments provided a return code of 0.
  (#3680)
- Self-Play team changes will now trigger a full environment reset. This
  prevents trajectories in progress during a team change from getting into the
  buffer. (#3870)

## [0.15.1-preview] - 2020-03-30

### Bug Fixes

- Raise the wall in CrawlerStatic scene to prevent Agent from falling off.
  (#3650)
- Fixed an issue where specifying `vis_encode_type` was required only for SAC.
  (#3677)
- Fixed the reported entropy values for continuous actions (#3684)
- Fixed an issue where switching models using `SetModel()` during training would
  use an excessive amount of memory. (#3664)
- Environment subprocesses now close immediately on timeout or wrong API
  version. (#3679)
- Fixed an issue in the gym wrapper that would raise an exception if an Agent
  called EndEpisode multiple times in the same step. (#3700)
- Fixed an issue where logging output was not visible; logging levels are now
  set consistently. (#3703)

## [0.15.0-preview] - 2020-03-18

### Major Changes

- `Agent.CollectObservations` now takes a VectorSensor argument. (#3352, #3389)
- Added `Agent.CollectDiscreteActionMasks` virtual method with a
  `DiscreteActionMasker` argument to specify which discrete actions are
  unavailable to the Agent. (#3525)
- Beta support for ONNX export was added. If the `tf2onnx` python package is
  installed, models will be saved to `.onnx` as well as `.nn` format. Note that
  Barracuda 0.6.0 or later is required to import the `.onnx` files properly
- Multi-GPU training and the `--multi-gpu` option has been removed temporarily.
  (#3345)
- All Sensor related code has been moved to the namespace `MLAgents.Sensors`.
- All SideChannel related code has been moved to the namespace
  `MLAgents.SideChannels`.
- `BrainParameters` and `SpaceType` have been removed from the public API
- `BehaviorParameters` have been removed from the public API.
- The following methods in the `Agent` class have been deprecated and will be
  removed in a later release:
  - `InitializeAgent()` was renamed to `Initialize()`
  - `AgentAction()` was renamed to `OnActionReceived()`
  - `AgentReset()` was renamed to `OnEpisodeBegin()`
  - `Done()` was renamed to `EndEpisode()`
  - `GiveModel()` was renamed to `SetModel()`

### Minor Changes

- Monitor.cs was moved to Examples. (#3372)
- Automatic stepping for Academy is now controlled from the
  AutomaticSteppingEnabled property. (#3376)
- The GetEpisodeCount, GetStepCount, GetTotalStepCount and methods of Academy
  were changed to EpisodeCount, StepCount, TotalStepCount properties
  respectively. (#3376)
- Several classes were changed from public to internal visibility. (#3390)
- Academy.RegisterSideChannel and UnregisterSideChannel methods were added.
  (#3391)
- A tutorial on adding custom SideChannels was added (#3391)
- The stepping logic for the Agent and the Academy has been simplified (#3448)
- Update Barracuda to 0.6.1-preview

* The interface for `RayPerceptionSensor.PerceiveStatic()` was changed to take
  an input class and write to an output class, and the method was renamed to
  `Perceive()`.

- The checkpoint file suffix was changed from `.cptk` to `.ckpt` (#3470)
- The command-line argument used to determine the port that an environment will
  listen on was changed from `--port` to `--mlagents-port`.
- `DemonstrationRecorder` can now record observations outside of the editor.
- `DemonstrationRecorder` now has an optional path for the demonstrations. This
  will default to `Application.dataPath` if not set.
- `DemonstrationStore` was changed to accept a `Stream` for its constructor, and
  was renamed to `DemonstrationWriter`
- The method `GetStepCount()` on the Agent class has been replaced with the
  property getter `StepCount`
- `RayPerceptionSensorComponent` and related classes now display the debug
  gizmos whenever the Agent is selected (not just Play mode).
- Most fields on `RayPerceptionSensorComponent` can now be changed while the
  editor is in Play mode. The exceptions to this are fields that affect the
  number of observations.
- Most fields on `CameraSensorComponent` and `RenderTextureSensorComponent` were
  changed to private and replaced by properties with the same name.
- Unused static methods from the `Utilities` class (ShiftLeft, ReplaceRange,
  AddRangeNoAlloc, and GetSensorFloatObservationSize) were removed.
- The `Agent` class is no longer abstract.
- SensorBase was moved out of the package and into the Examples directory.
- `AgentInfo.actionMasks` has been renamed to `AgentInfo.discreteActionMasks`.
- `DecisionRequester` has been made internal (you can still use the
  DecisionRequesterComponent from the inspector). `RepeatAction` was renamed
  `TakeActionsBetweenDecisions` for clarity. (#3555)
- The `IFloatProperties` interface has been removed.
- Fix #3579.
- Improved inference performance for models with multiple action branches.
  (#3598)
- Fixed an issue when using GAIL with less than `batch_size` number of
  demonstrations. (#3591)
- The interfaces to the `SideChannel` classes (on C# and python) have changed to
  use new `IncomingMessage` and `OutgoingMessage` classes. These should make
  reading and writing data to the channel easier. (#3596)
- Updated the ExpertPyramid.demo example demonstration file (#3613)
- Updated project version for example environments to 2018.4.18f1. (#3618)
- Changed the Product Name in the example environments to remove spaces, so that
  the default build executable file doesn't contain spaces. (#3612)

## [0.14.1-preview] - 2020-02-25

### Bug Fixes

- Fixed an issue which caused self-play training sessions to consume a lot of
  memory. (#3451)
- Fixed an IndexError when using GAIL or behavioral cloning with demonstrations
  recorded with 0.14.0 or later (#3464)
- Updated the `gail_config.yaml` to work with per-Agent steps (#3475)
- Fixed demonstration recording of experiences when the Agent is done. (#3463)
- Fixed a bug with the rewards of multiple Agents in the gym interface (#3471,
  #3496)

## [0.14.0-preview] - 2020-02-13

### Major Changes

- A new self-play mechanism for training agents in adversarial scenarios was
  added (#3194)
- Tennis and Soccer environments were refactored to enable training with
  self-play (#3194, #3331)
- UnitySDK folder was split into a Unity Package (com.unity.ml-agents) and our
  examples were moved to the Project folder (#3267)
- Academy is now a singleton and is no longer abstract (#3210, #3184)
- In order to reduce the size of the API, several classes and methods were
  marked as internal or private. Some public fields on the Agent were trimmed
  (#3342, #3353, #3269)
- Decision Period and on-demand decision checkboxes were removed from the Agent.
  on-demand decision is now the default (#3243)
- Calling Done() on the Agent will reset it immediately and call the AgentReset
  virtual method (#3291, #3242)
- The "Reset on Done" setting in AgentParameters was removed; this is now always
  true. AgentOnDone virtual method on the Agent was removed (#3311, #3222)
- Trainer steps are now counted per-Agent, not per-environment as in previous
  versions. For instance, if you have 10 Agents in the scene, 20 environment
  steps now correspond to 200 steps as printed in the terminal and in
  Tensorboard (#3113)

### Minor Changes

- Barracuda was updated to 0.5.0-preview (#3329)
- --num-runs option was removed from mlagents-learn (#3155)
- Curriculum config files are now YAML formatted and all curricula for a
  training run are combined into a single file (#3186)
- ML-Agents components, such as BehaviorParameters and various Sensor
  implementations, now appear in the Components menu (#3231)
- Exceptions are now raised in Unity (in debug mode only) if NaN observations or
  rewards are passed (#3221)
- RayPerception MonoBehavior, which was previously deprecated, was removed
  (#3304)
- Uncompressed visual (i.e. 3d float arrays) observations are now supported.
  CameraSensorComponent and RenderTextureSensor now have an option to write
  uncompressed observations (#3148)
- Agent’s handling of observations during training was improved so that an extra
  copy of the observations is no longer maintained (#3229)
- Error message for missing trainer config files was improved to include the
  absolute path (#3230)
- Support for 2017.4 LTS was dropped (#3121, #3168)
- Some documentation improvements were made (#3296, #3292, #3295, #3281)

### Bug Fixes

- Numpy warning when stats don’t exist (#3251)
- A bug that caused RayPerceptionSensor to behave inconsistently with transforms
  that have non-1 scale was fixed (#3321)
- Some small bugfixes to tensorflow_to_barracuda.py were backported from the
  barracuda release (#3341)
- Base port in the jupyter notebook example was updated to use the same port
  that the editor uses (#3283)

## [0.13.0-preview] - 2020-01-24

### This is the first release of _Unity Package ML-Agents_.

_Short description of this release_<|MERGE_RESOLUTION|>--- conflicted
+++ resolved
@@ -7,21 +7,6 @@
 [Semantic Versioning](http://semver.org/spec/v2.0.0.html).
 
 
-<<<<<<< HEAD
-## [Unreleased] - 2020-11-04
-### Major Changes
-#### com.unity.ml-agents (C#)
-#### ml-agents / ml-agents-envs / gym-unity (Python)
-
-### Minor Changes
-#### com.unity.ml-agents (C#)
-#### ml-agents / ml-agents-envs / gym-unity (Python)
-
-### Bug Fixes
-#### com.unity.ml-agents (C#)
-#### ml-agents / ml-agents-envs / gym-unity (Python)
- - Fixed an issue where runs could not be resumed when using TensorFlow and Ghost Training. (#4593)
-=======
 ## [Unreleased]
 
 ### Major Changes
@@ -47,7 +32,6 @@
 #### ml-agents / ml-agents-envs / gym-unity (Python)
 - Fixed an issue where runs could not be resumed when using TensorFlow and Ghost Training. (#4593)
 
->>>>>>> b70142d9
 
 ## [1.5.0-preview] - 2020-10-14
 ### Major Changes
