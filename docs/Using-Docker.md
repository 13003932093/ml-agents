# Using Docker For ML Agents (Experimental)

We are currently offering an experimental solution for Windows and Mac users who would like to do training or inference using Docker. This option may be appealing to users who would like to avoid dealing with Python and TensorFlow installation on their host machines. This setup currently forces both TensorFlow and Unity to rely on _only_ the CPU for computation purposes. As such, we currently only support training using environments that only contain agents which use vector observations, rather than camera-based visual observations. For example, the [GridWorld](Example-Environments.md#gridworld) environment which use visual observations for training is not supported. 

## Requirements
- Unity Linux Standalone Player ([Link](https://unity3d.com/get-unity/download?ref=professional&_ga=2.161111422.259506921.1519336396-1357272041.1488299149))
- Docker ([Link](https://www.docker.com/community-edition#/download))

## Setup

- Install Docker (see link above) if you don't have it setup on your machine. 

- Since Docker runs a container in an environment that is isolated from the host machine, we will be using a mounted directory, e.g. `unity-volume` in your host machine in order to share data, e.g. the Unity executable, curriculum files and tensorflow graph.

## Usage

- Docker typically runs a container sharing a (linux) kernel with the host machine, this means that the 
<<<<<<< HEAD
Unity environment **has** to be built for the **linux platform**. From the Build Settings Window, please select the architecture to be `x86_64` and choose the build to be `headless` (_This is important because we are running it in a container that does not have graphics drivers installed_). 
Save the generated environment in the directory to be mounted (e.g. we have conveniently created an empty directory called at the top level `unity-volume`). 

- Ensure that `unity-volume/<environment-name>.x86_64` and `unity-volume/environment-name_Data`. So for example, `<environment_name>` might be `3Dball` and you might want to ensure that `unity-volume/3Dball.x86_64` and `unity-volume/3Dball_Data` are both present in the directory `unity-volume`.
=======
Unity environment **has** to be built for the **linux platform**. Please select the architecture to be `x86_64` and choose the build to be `headless` (_this is important because we are running it in a container that does not have graphics drivers installed_). 
Save the generated environment in the directory to be mounted (e.g. we have conveniently created an empty directory in the `ml-agents` repository called `unity-volume`). Ensure that  
`unity-volume/<environment-name>.x86_64` and `unity-volume/environment-name_Data`. So for example, `<environment_name>` might be `3Dball` and you might want to ensure that `unity-volume/3Dball.x86_64` and `unity-volume/3Dball_Data` are both present in the directory `unity-volume`.
>>>>>>> 79726e7c


- Make sure the docker engine is running on your machine, then build the docker container by running `docker build  -t <image_name> .` . in the top level of the source directory. Replace `<image_name>` by the name of the image that you want to use, e.g. `balance.ball.v0.1`.

- Run the container:

```
docker run --mount type=bind,source="$(pwd)"/unity-volume,target=/unity-volume \
	 <tag-name>:latest <environment-name> \
	 --docker-target-name=unity-volume \
	 --train --run-id=<run-id>
```

For the `3DBall` environment, for example this would be:

- Run the container:

```
docker run --mount type=bind,source="$(pwd)"/unity-volume,target=/unity-volume \
	 balance.ball.v0.1:latest 3Dball \
	 --docker-target-name=unity-volume \
	 --train --run-id=<run-id>
```

<<<<<<< HEAD

**Notes on argument values** 
=======
**Notes On Mount Argumentss** 
>>>>>>> 79726e7c

- `source` : Reference to the path in your host OS where you will store the Unity executable. 
- `target`: Tells docker to mount the `source` path as a disk with this name. 
- `docker-target-name`: Tells the ML-Agents python package what the name of the disk where it can read the Unity executable and store the graph.*This should therefore be identical to the `target`.
<<<<<<< HEAD
- `train`, `run-id`: ML-Agents arguments passed to `learn.py`. `train` trains the algorithm, `run-id` is used to tag each experiment with a unique id. 

=======
- `train`: Argument passed to `learn.py` to run ML-Agents in trainer mode.
- `run-id`: Argument passed to `learn.py` for a unique identifier for an experiment.
>>>>>>> 79726e7c

For more details on docker mounts, look at [these](https://docs.docker.com/storage/bind-mounts/) docs from Docker.



<|MERGE_RESOLUTION|>--- conflicted
+++ resolved
@@ -15,17 +15,10 @@
 ## Usage
 
 - Docker typically runs a container sharing a (linux) kernel with the host machine, this means that the 
-<<<<<<< HEAD
 Unity environment **has** to be built for the **linux platform**. From the Build Settings Window, please select the architecture to be `x86_64` and choose the build to be `headless` (_This is important because we are running it in a container that does not have graphics drivers installed_). 
 Save the generated environment in the directory to be mounted (e.g. we have conveniently created an empty directory called at the top level `unity-volume`). 
 
 - Ensure that `unity-volume/<environment-name>.x86_64` and `unity-volume/environment-name_Data`. So for example, `<environment_name>` might be `3Dball` and you might want to ensure that `unity-volume/3Dball.x86_64` and `unity-volume/3Dball_Data` are both present in the directory `unity-volume`.
-=======
-Unity environment **has** to be built for the **linux platform**. Please select the architecture to be `x86_64` and choose the build to be `headless` (_this is important because we are running it in a container that does not have graphics drivers installed_). 
-Save the generated environment in the directory to be mounted (e.g. we have conveniently created an empty directory in the `ml-agents` repository called `unity-volume`). Ensure that  
-`unity-volume/<environment-name>.x86_64` and `unity-volume/environment-name_Data`. So for example, `<environment_name>` might be `3Dball` and you might want to ensure that `unity-volume/3Dball.x86_64` and `unity-volume/3Dball_Data` are both present in the directory `unity-volume`.
->>>>>>> 79726e7c
-
 
 - Make sure the docker engine is running on your machine, then build the docker container by running `docker build  -t <image_name> .` . in the top level of the source directory. Replace `<image_name>` by the name of the image that you want to use, e.g. `balance.ball.v0.1`.
 
@@ -49,23 +42,13 @@
 	 --train --run-id=<run-id>
 ```
 
-<<<<<<< HEAD
-
 **Notes on argument values** 
-=======
-**Notes On Mount Argumentss** 
->>>>>>> 79726e7c
 
 - `source` : Reference to the path in your host OS where you will store the Unity executable. 
 - `target`: Tells docker to mount the `source` path as a disk with this name. 
 - `docker-target-name`: Tells the ML-Agents python package what the name of the disk where it can read the Unity executable and store the graph.*This should therefore be identical to the `target`.
-<<<<<<< HEAD
 - `train`, `run-id`: ML-Agents arguments passed to `learn.py`. `train` trains the algorithm, `run-id` is used to tag each experiment with a unique id. 
 
-=======
-- `train`: Argument passed to `learn.py` to run ML-Agents in trainer mode.
-- `run-id`: Argument passed to `learn.py` for a unique identifier for an experiment.
->>>>>>> 79726e7c
 
 For more details on docker mounts, look at [these](https://docs.docker.com/storage/bind-mounts/) docs from Docker.
 
