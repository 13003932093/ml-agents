from typing import Callable, List, Dict, Tuple, Optional, Union
import abc

from mlagents.torch_utils import torch, nn

from mlagents_envs.base_env import ActionSpec, SensorSpec
from mlagents.trainers.torch.action_model import ActionModel
from mlagents.trainers.torch.agent_action import AgentAction
from mlagents.trainers.torch.action_log_probs import ActionLogProbs
from mlagents.trainers.settings import NetworkSettings
from mlagents.trainers.torch.utils import ModelUtils
from mlagents.trainers.torch.decoders import ValueHeads
from mlagents.trainers.torch.layers import LSTM, LinearEncoder
from mlagents.trainers.torch.encoders import VectorInput
from mlagents.trainers.buffer import AgentBuffer
from mlagents.trainers.trajectory import ObsUtil


ActivationFunction = Callable[[torch.Tensor], torch.Tensor]
EncoderFunction = Callable[
    [torch.Tensor, int, ActivationFunction, int, str, bool], torch.Tensor
]

EPSILON = 1e-7


class NetworkBody(nn.Module):
    def __init__(
        self,
        sensor_spec: List[SensorSpec],
        network_settings: NetworkSettings,
        encoded_act_size: int = 0,
    ):
        super().__init__()
        self.normalize = network_settings.normalize
        self.use_lstm = network_settings.memory is not None
        self.h_size = network_settings.hidden_units
        self.m_size = (
            network_settings.memory.memory_size
            if network_settings.memory is not None
            else 0
        )

<<<<<<< HEAD
        (
            self.visual_processors,
            self.vector_processors,
            encoder_input_size,
        ) = ModelUtils.create_input_processors(
            sensor_spec,
=======
        self.processors, self.embedding_sizes = ModelUtils.create_input_processors(
            observation_shapes,
>>>>>>> 219f12ef
            self.h_size,
            network_settings.vis_encode_type,
            normalize=self.normalize,
        )

        total_enc_size = sum(self.embedding_sizes) + encoded_act_size
        self.linear_encoder = LinearEncoder(
            total_enc_size, network_settings.num_layers, self.h_size
        )

        if self.use_lstm:
            self.lstm = LSTM(self.h_size, self.m_size)
        else:
            self.lstm = None  # type: ignore

    def update_normalization(self, buffer: AgentBuffer) -> None:
        obs = ObsUtil.from_buffer(buffer, len(self.processors))
        for vec_input, enc in zip(obs, self.processors):
            if isinstance(enc, VectorInput):
                enc.update_normalization(torch.as_tensor(vec_input))

    def copy_normalization(self, other_network: "NetworkBody") -> None:
        if self.normalize:
            for n1, n2 in zip(self.processors, other_network.processors):
                if isinstance(n1, VectorInput) and isinstance(n2, VectorInput):
                    n1.copy_normalization(n2)

    @property
    def memory_size(self) -> int:
        return self.lstm.memory_size if self.use_lstm else 0

    def forward(
        self,
        inputs: List[torch.Tensor],
        actions: Optional[torch.Tensor] = None,
        memories: Optional[torch.Tensor] = None,
        sequence_length: int = 1,
    ) -> Tuple[torch.Tensor, torch.Tensor]:
        encodes = []
        for idx, processor in enumerate(self.processors):
            obs_input = inputs[idx]
            processed_obs = processor(obs_input)
            encodes.append(processed_obs)

        if len(encodes) == 0:
            raise Exception("No valid inputs to network.")

        # Constants don't work in Barracuda
        if actions is not None:
            inputs = torch.cat(encodes + [actions], dim=-1)
        else:
            inputs = torch.cat(encodes, dim=-1)
        encoding = self.linear_encoder(inputs)

        if self.use_lstm:
            # Resize to (batch, sequence length, encoding size)
            encoding = encoding.reshape([-1, sequence_length, self.h_size])
            encoding, memories = self.lstm(encoding, memories)
            encoding = encoding.reshape([-1, self.m_size // 2])
        return encoding, memories


class ValueNetwork(nn.Module):
    def __init__(
        self,
        stream_names: List[str],
        sensor_spec: List[SensorSpec],
        network_settings: NetworkSettings,
        encoded_act_size: int = 0,
        outputs_per_stream: int = 1,
    ):

        # This is not a typo, we want to call __init__ of nn.Module
        nn.Module.__init__(self)
        self.network_body = NetworkBody(
            sensor_spec, network_settings, encoded_act_size=encoded_act_size
        )
        if network_settings.memory is not None:
            encoding_size = network_settings.memory.memory_size // 2
        else:
            encoding_size = network_settings.hidden_units
        self.value_heads = ValueHeads(stream_names, encoding_size, outputs_per_stream)

    @property
    def memory_size(self) -> int:
        return self.network_body.memory_size

    def forward(
        self,
        inputs: List[torch.Tensor],
        actions: Optional[torch.Tensor] = None,
        memories: Optional[torch.Tensor] = None,
        sequence_length: int = 1,
    ) -> Tuple[Dict[str, torch.Tensor], torch.Tensor]:
        encoding, memories = self.network_body(
            inputs, actions, memories, sequence_length
        )
        output = self.value_heads(encoding)
        return output, memories


class Actor(abc.ABC):
    @abc.abstractmethod
    def update_normalization(self, buffer: AgentBuffer) -> None:
        """
        Updates normalization of Actor based on the provided List of vector obs.
        :param vector_obs: A List of vector obs as tensors.
        """
        pass

    def get_action_stats(
        self,
        inputs: List[torch.Tensor],
        masks: Optional[torch.Tensor] = None,
        memories: Optional[torch.Tensor] = None,
        sequence_length: int = 1,
    ) -> Tuple[AgentAction, ActionLogProbs, torch.Tensor, torch.Tensor]:
        """
        Returns sampled actions.
        If memory is enabled, return the memories as well.
        :param vec_inputs: A List of vector inputs as tensors.
        :param vis_inputs: A List of visual inputs as tensors.
        :param masks: If using discrete actions, a Tensor of action masks.
        :param memories: If using memory, a Tensor of initial memories.
        :param sequence_length: If using memory, the sequence length.
        :return: A Tuple of AgentAction, ActionLogProbs, entropies, and memories.
            Memories will be None if not using memory.
        """
        pass

    @abc.abstractmethod
    def forward(
        self,
        vec_inputs: List[torch.Tensor],
        vis_inputs: List[torch.Tensor],
        masks: Optional[torch.Tensor] = None,
        memories: Optional[torch.Tensor] = None,
    ) -> Tuple[Union[int, torch.Tensor], ...]:
        """
        Forward pass of the Actor for inference. This is required for export to ONNX, and
        the inputs and outputs of this method should not be changed without a respective change
        in the ONNX export code.
        """
        pass


class ActorCritic(Actor):
    @abc.abstractmethod
    def critic_pass(
        self,
        inputs: List[torch.Tensor],
        memories: Optional[torch.Tensor] = None,
        sequence_length: int = 1,
    ) -> Tuple[Dict[str, torch.Tensor], torch.Tensor]:
        """
        Get value outputs for the given obs.
        :param inputs: List of inputs as tensors.
        :param memories: Tensor of memories, if using memory. Otherwise, None.
        :returns: Dict of reward stream to output tensor for values.
        """
        pass

    @abc.abstractmethod
    def get_action_stats_and_value(
        self,
        inputs: List[torch.Tensor],
        masks: Optional[torch.Tensor] = None,
        memories: Optional[torch.Tensor] = None,
        sequence_length: int = 1,
    ) -> Tuple[
        AgentAction, ActionLogProbs, torch.Tensor, Dict[str, torch.Tensor], torch.Tensor
    ]:
        """
        Returns sampled actions and value estimates.
        If memory is enabled, return the memories as well.
        :param inputs: A List of vector inputs as tensors.
        :param masks: If using discrete actions, a Tensor of action masks.
        :param memories: If using memory, a Tensor of initial memories.
        :param sequence_length: If using memory, the sequence length.
        :return: A Tuple of AgentAction, ActionLogProbs, entropies, Dict of reward signal
            name to value estimate, and memories. Memories will be None if not using memory.
        """
        pass

    @abc.abstractproperty
    def memory_size(self):
        """
        Returns the size of the memory (same size used as input and output in the other
        methods) used by this Actor.
        """
        pass


class SimpleActor(nn.Module, Actor):
    def __init__(
        self,
        sensor_spec: List[SensorSpec],
        network_settings: NetworkSettings,
        action_spec: ActionSpec,
        conditional_sigma: bool = False,
        tanh_squash: bool = False,
    ):
        super().__init__()
        self.action_spec = action_spec
        self.version_number = torch.nn.Parameter(
            torch.Tensor([2.0]), requires_grad=False
        )
        self.is_continuous_int_deprecated = torch.nn.Parameter(
            torch.Tensor([int(self.action_spec.is_continuous())]), requires_grad=False
        )
        self.continuous_act_size_vector = torch.nn.Parameter(
            torch.Tensor([int(self.action_spec.continuous_size)]), requires_grad=False
        )
        # TODO: export list of branch sizes instead of sum
        self.discrete_act_size_vector = torch.nn.Parameter(
            torch.Tensor([sum(self.action_spec.discrete_branches)]), requires_grad=False
        )
        self.act_size_vector_deprecated = torch.nn.Parameter(
            torch.Tensor(
                [
                    self.action_spec.continuous_size
                    + sum(self.action_spec.discrete_branches)
                ]
            ),
            requires_grad=False,
        )
        self.network_body = NetworkBody(sensor_spec, network_settings)
        if network_settings.memory is not None:
            self.encoding_size = network_settings.memory.memory_size // 2
        else:
            self.encoding_size = network_settings.hidden_units
        self.memory_size_vector = torch.nn.Parameter(
            torch.Tensor([int(self.network_body.memory_size)]), requires_grad=False
        )

        self.action_model = ActionModel(
            self.encoding_size,
            action_spec,
            conditional_sigma=conditional_sigma,
            tanh_squash=tanh_squash,
        )

    @property
    def memory_size(self) -> int:
        return self.network_body.memory_size

    def update_normalization(self, buffer: AgentBuffer) -> None:
        self.network_body.update_normalization(buffer)

    def get_action_stats(
        self,
        inputs: List[torch.Tensor],
        masks: Optional[torch.Tensor] = None,
        memories: Optional[torch.Tensor] = None,
        sequence_length: int = 1,
    ) -> Tuple[AgentAction, ActionLogProbs, torch.Tensor, torch.Tensor]:

        encoding, memories = self.network_body(
            inputs, memories=memories, sequence_length=sequence_length
        )
        action, log_probs, entropies = self.action_model(encoding, masks)
        return action, log_probs, entropies, memories

    def forward(
        self,
        vec_inputs: List[torch.Tensor],
        vis_inputs: List[torch.Tensor],
        masks: Optional[torch.Tensor] = None,
        memories: Optional[torch.Tensor] = None,
    ) -> Tuple[Union[int, torch.Tensor], ...]:
        """
        Note: This forward() method is required for exporting to ONNX. Don't modify the inputs and outputs.

        At this moment, torch.onnx.export() doesn't accept None as tensor to be exported,
        so the size of return tuple varies with action spec.
        """
        # This code will convert the vec and vis obs into a list of inputs for the network
        concatenated_vec_obs = vec_inputs[0]
        inputs = []
        start = 0
        end = 0
        vis_index = 0
        for i, enc in enumerate(self.network_body.processors):
            if isinstance(enc, VectorInput):
                # This is a vec_obs
                vec_size = self.network_body.embedding_sizes[i]
                end = start + vec_size
                inputs.append(concatenated_vec_obs[:, start:end])
                start = end
            else:
                inputs.append(vis_inputs[vis_index])
                vis_index += 1
        # End of code to convert the vec and vis obs into a list of inputs for the network
        encoding, memories_out = self.network_body(
            inputs, memories=memories, sequence_length=1
        )

        (
            cont_action_out,
            disc_action_out,
            action_out_deprecated,
        ) = self.action_model.get_action_out(encoding, masks)
        export_out = [self.version_number, self.memory_size_vector]
        if self.action_spec.continuous_size > 0:
            export_out += [cont_action_out, self.continuous_act_size_vector]
        if self.action_spec.discrete_size > 0:
            export_out += [disc_action_out, self.discrete_act_size_vector]
        # Only export deprecated nodes with non-hybrid action spec
        if self.action_spec.continuous_size == 0 or self.action_spec.discrete_size == 0:
            export_out += [
                action_out_deprecated,
                self.is_continuous_int_deprecated,
                self.act_size_vector_deprecated,
            ]
        return tuple(export_out)


class SharedActorCritic(SimpleActor, ActorCritic):
    def __init__(
        self,
        sensor_spec: List[SensorSpec],
        network_settings: NetworkSettings,
        action_spec: ActionSpec,
        stream_names: List[str],
        conditional_sigma: bool = False,
        tanh_squash: bool = False,
    ):
        self.use_lstm = network_settings.memory is not None
        super().__init__(
            sensor_spec, network_settings, action_spec, conditional_sigma, tanh_squash
        )
        self.stream_names = stream_names
        self.value_heads = ValueHeads(stream_names, self.encoding_size)

    def critic_pass(
        self,
        inputs: List[torch.Tensor],
        memories: Optional[torch.Tensor] = None,
        sequence_length: int = 1,
    ) -> Tuple[Dict[str, torch.Tensor], torch.Tensor]:
        encoding, memories_out = self.network_body(
            inputs, memories=memories, sequence_length=sequence_length
        )
        return self.value_heads(encoding), memories_out

    def get_stats_and_value(
        self,
        inputs: List[torch.Tensor],
        actions: AgentAction,
        masks: Optional[torch.Tensor] = None,
        memories: Optional[torch.Tensor] = None,
        sequence_length: int = 1,
    ) -> Tuple[ActionLogProbs, torch.Tensor, Dict[str, torch.Tensor]]:
        encoding, memories = self.network_body(
            inputs, memories=memories, sequence_length=sequence_length
        )
        log_probs, entropies = self.action_model.evaluate(encoding, masks, actions)
        value_outputs = self.value_heads(encoding)
        return log_probs, entropies, value_outputs

    def get_action_stats_and_value(
        self,
        inputs: List[torch.Tensor],
        masks: Optional[torch.Tensor] = None,
        memories: Optional[torch.Tensor] = None,
        sequence_length: int = 1,
    ) -> Tuple[
        AgentAction, ActionLogProbs, torch.Tensor, Dict[str, torch.Tensor], torch.Tensor
    ]:

        encoding, memories = self.network_body(
            inputs, memories=memories, sequence_length=sequence_length
        )
        action, log_probs, entropies = self.action_model(encoding, masks)
        value_outputs = self.value_heads(encoding)
        return action, log_probs, entropies, value_outputs, memories


class SeparateActorCritic(SimpleActor, ActorCritic):
    def __init__(
        self,
        sensor_spec: List[SensorSpec],
        network_settings: NetworkSettings,
        action_spec: ActionSpec,
        stream_names: List[str],
        conditional_sigma: bool = False,
        tanh_squash: bool = False,
    ):
        self.use_lstm = network_settings.memory is not None
        super().__init__(
            sensor_spec, network_settings, action_spec, conditional_sigma, tanh_squash
        )
        self.stream_names = stream_names
        self.critic = ValueNetwork(stream_names, sensor_spec, network_settings)

    @property
    def memory_size(self) -> int:
        return self.network_body.memory_size + self.critic.memory_size

    def _get_actor_critic_mem(
        self, memories: Optional[torch.Tensor] = None
    ) -> Tuple[Optional[torch.Tensor], Optional[torch.Tensor]]:
        if self.use_lstm and memories is not None:
            # Use only the back half of memories for critic and actor
            actor_mem, critic_mem = torch.split(memories, self.memory_size // 2, dim=-1)
        else:
            critic_mem = None
            actor_mem = None
        return actor_mem, critic_mem

    def critic_pass(
        self,
        inputs: List[torch.Tensor],
        memories: Optional[torch.Tensor] = None,
        sequence_length: int = 1,
    ) -> Tuple[Dict[str, torch.Tensor], torch.Tensor]:
        actor_mem, critic_mem = self._get_actor_critic_mem(memories)
        value_outputs, critic_mem_out = self.critic(
            inputs, memories=critic_mem, sequence_length=sequence_length
        )
        if actor_mem is not None:
            # Make memories with the actor mem unchanged
            memories_out = torch.cat([actor_mem, critic_mem_out], dim=-1)
        else:
            memories_out = None
        return value_outputs, memories_out

    def get_stats_and_value(
        self,
        inputs: List[torch.Tensor],
        actions: AgentAction,
        masks: Optional[torch.Tensor] = None,
        memories: Optional[torch.Tensor] = None,
        sequence_length: int = 1,
    ) -> Tuple[ActionLogProbs, torch.Tensor, Dict[str, torch.Tensor]]:
        actor_mem, critic_mem = self._get_actor_critic_mem(memories)
        encoding, actor_mem_outs = self.network_body(
            inputs, memories=actor_mem, sequence_length=sequence_length
        )
        log_probs, entropies = self.action_model.evaluate(encoding, masks, actions)
        value_outputs, critic_mem_outs = self.critic(
            inputs, memories=critic_mem, sequence_length=sequence_length
        )

        return log_probs, entropies, value_outputs

    def get_action_stats(
        self,
        inputs: List[torch.Tensor],
        masks: Optional[torch.Tensor] = None,
        memories: Optional[torch.Tensor] = None,
        sequence_length: int = 1,
    ) -> Tuple[AgentAction, ActionLogProbs, torch.Tensor, torch.Tensor]:
        actor_mem, critic_mem = self._get_actor_critic_mem(memories)
        action, log_probs, entropies, actor_mem_out = super().get_action_stats(
            inputs, masks=masks, memories=actor_mem, sequence_length=sequence_length
        )
        if critic_mem is not None:
            # Make memories with the actor mem unchanged
            memories_out = torch.cat([actor_mem_out, critic_mem], dim=-1)
        else:
            memories_out = None
        return action, log_probs, entropies, memories_out

    def get_action_stats_and_value(
        self,
        inputs: List[torch.Tensor],
        masks: Optional[torch.Tensor] = None,
        memories: Optional[torch.Tensor] = None,
        sequence_length: int = 1,
    ) -> Tuple[
        AgentAction, ActionLogProbs, torch.Tensor, Dict[str, torch.Tensor], torch.Tensor
    ]:
        actor_mem, critic_mem = self._get_actor_critic_mem(memories)
        encoding, actor_mem_outs = self.network_body(
            inputs, memories=actor_mem, sequence_length=sequence_length
        )
        action, log_probs, entropies = self.action_model(encoding, masks)
        value_outputs, critic_mem_outs = self.critic(
            inputs, memories=critic_mem, sequence_length=sequence_length
        )
        if self.use_lstm:
            mem_out = torch.cat([actor_mem_outs, critic_mem_outs], dim=-1)
        else:
            mem_out = None
        return action, log_probs, entropies, value_outputs, mem_out

    def update_normalization(self, buffer: AgentBuffer) -> None:
        super().update_normalization(buffer)
        self.critic.network_body.update_normalization(buffer)


class GlobalSteps(nn.Module):
    def __init__(self):
        super().__init__()
        self.__global_step = nn.Parameter(
            torch.Tensor([0]).to(torch.int64), requires_grad=False
        )

    @property
    def current_step(self):
        return int(self.__global_step.item())

    @current_step.setter
    def current_step(self, value):
        self.__global_step[:] = value

    def increment(self, value):
        self.__global_step += value


class LearningRate(nn.Module):
    def __init__(self, lr):
        # Todo: add learning rate decay
        super().__init__()
        self.learning_rate = torch.Tensor([lr])<|MERGE_RESOLUTION|>--- conflicted
+++ resolved
@@ -41,17 +41,8 @@
             else 0
         )
 
-<<<<<<< HEAD
-        (
-            self.visual_processors,
-            self.vector_processors,
-            encoder_input_size,
-        ) = ModelUtils.create_input_processors(
+        self.processors, self.embedding_sizes = ModelUtils.create_input_processors(
             sensor_spec,
-=======
-        self.processors, self.embedding_sizes = ModelUtils.create_input_processors(
-            observation_shapes,
->>>>>>> 219f12ef
             self.h_size,
             network_settings.vis_encode_type,
             normalize=self.normalize,
