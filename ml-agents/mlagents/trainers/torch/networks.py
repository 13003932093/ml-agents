--- conflicted
+++ resolved
@@ -743,16 +743,7 @@
             tanh_squash,
         )
         self.stream_names = stream_names
-<<<<<<< HEAD
-        self.critic = CentralizedValueNetwork(
-            stream_names, sensor_specs, network_settings, action_spec=action_spec
-        )
-        # self.target = CentralizedValueNetwork(
-        #     stream_names, sensor_specs, network_settings, action_spec=action_spec
-        # )
-=======
         self.critic = ValueNetwork(stream_names, observation_specs, network_settings)
->>>>>>> 6d2be2cd
 
     @property
     def memory_size(self) -> int:
