from typing import Callable, List, Dict, Tuple, Optional
import abc

from mlagents.torch_utils import torch, nn

from mlagents_envs.base_env import ActionSpec
<<<<<<< HEAD
from mlagents.trainers.torch.distributions import DistInstance
from mlagents.trainers.torch.action_model import ActionModel
=======
from mlagents.trainers.torch.distributions import (
    GaussianDistribution,
    MultiCategoricalDistribution,
    DistInstance,
)
>>>>>>> 6fcdd3fd
from mlagents.trainers.settings import NetworkSettings
from mlagents.trainers.torch.utils import ModelUtils
from mlagents.trainers.torch.decoders import ValueHeads
from mlagents.trainers.torch.layers import LSTM, LinearEncoder
from mlagents.trainers.torch.model_serialization import exporting_to_onnx

ActivationFunction = Callable[[torch.Tensor], torch.Tensor]
EncoderFunction = Callable[
    [torch.Tensor, int, ActivationFunction, int, str, bool], torch.Tensor
]

EPSILON = 1e-7


class NetworkBody(nn.Module):
    def __init__(
        self,
        observation_shapes: List[Tuple[int, ...]],
        network_settings: NetworkSettings,
        encoded_act_size: int = 0,
    ):
        super().__init__()
        self.normalize = network_settings.normalize
        self.use_lstm = network_settings.memory is not None
        self.h_size = network_settings.hidden_units
        self.m_size = (
            network_settings.memory.memory_size
            if network_settings.memory is not None
            else 0
        )

        self.visual_processors, self.vector_processors, encoder_input_size = ModelUtils.create_input_processors(
            observation_shapes,
            self.h_size,
            network_settings.vis_encode_type,
            normalize=self.normalize,
        )
        total_enc_size = encoder_input_size + encoded_act_size
        self.linear_encoder = LinearEncoder(
            total_enc_size, network_settings.num_layers, self.h_size
        )

        if self.use_lstm:
            self.lstm = LSTM(self.h_size, self.m_size)
        else:
            self.lstm = None  # type: ignore

    def update_normalization(self, vec_inputs: List[torch.Tensor]) -> None:
        for vec_input, vec_enc in zip(vec_inputs, self.vector_processors):
            vec_enc.update_normalization(vec_input)

    def copy_normalization(self, other_network: "NetworkBody") -> None:
        if self.normalize:
            for n1, n2 in zip(self.vector_processors, other_network.vector_processors):
                n1.copy_normalization(n2)

    @property
    def memory_size(self) -> int:
        return self.lstm.memory_size if self.use_lstm else 0

    def forward(
        self,
        vec_inputs: List[torch.Tensor],
        vis_inputs: List[torch.Tensor],
        actions: Optional[torch.Tensor] = None,
        memories: Optional[torch.Tensor] = None,
        sequence_length: int = 1,
    ) -> Tuple[torch.Tensor, torch.Tensor]:
        encodes = []
        for idx, processor in enumerate(self.vector_processors):
            vec_input = vec_inputs[idx]
            processed_vec = processor(vec_input)
            encodes.append(processed_vec)

        for idx, processor in enumerate(self.visual_processors):
            vis_input = vis_inputs[idx]
            if not exporting_to_onnx.is_exporting():
                vis_input = vis_input.permute([0, 3, 1, 2])
            processed_vis = processor(vis_input)
            encodes.append(processed_vis)

        if len(encodes) == 0:
            raise Exception("No valid inputs to network.")

        # Constants don't work in Barracuda
        if actions is not None:
            inputs = torch.cat(encodes + [actions], dim=-1)
        else:
            inputs = torch.cat(encodes, dim=-1)
        encoding = self.linear_encoder(inputs)

        if self.use_lstm:
            # Resize to (batch, sequence length, encoding size)
            encoding = encoding.reshape([-1, sequence_length, self.h_size])
            encoding, memories = self.lstm(encoding, memories)
            encoding = encoding.reshape([-1, self.m_size // 2])
        return encoding, memories


class ValueNetwork(nn.Module):
    def __init__(
        self,
        stream_names: List[str],
        observation_shapes: List[Tuple[int, ...]],
        network_settings: NetworkSettings,
        encoded_act_size: int = 0,
        outputs_per_stream: int = 1,
    ):

        # This is not a typo, we want to call __init__ of nn.Module
        nn.Module.__init__(self)
        self.network_body = NetworkBody(
            observation_shapes, network_settings, encoded_act_size=encoded_act_size
        )
        if network_settings.memory is not None:
            encoding_size = network_settings.memory.memory_size // 2
        else:
            encoding_size = network_settings.hidden_units
        self.value_heads = ValueHeads(stream_names, encoding_size, outputs_per_stream)

    @property
    def memory_size(self) -> int:
        return self.network_body.memory_size

    def forward(
        self,
        vec_inputs: List[torch.Tensor],
        vis_inputs: List[torch.Tensor],
        actions: Optional[torch.Tensor] = None,
        memories: Optional[torch.Tensor] = None,
        sequence_length: int = 1,
    ) -> Tuple[Dict[str, torch.Tensor], torch.Tensor]:
        encoding, memories = self.network_body(
            vec_inputs, vis_inputs, actions, memories, sequence_length
        )
        output = self.value_heads(encoding)
        return output, memories


class Actor(abc.ABC):
    @abc.abstractmethod
    def update_normalization(self, vector_obs: List[torch.Tensor]) -> None:
        """
        Updates normalization of Actor based on the provided List of vector obs.
        :param vector_obs: A List of vector obs as tensors.
        """
        pass

    @abc.abstractmethod
    def forward(
        self,
        vec_inputs: List[torch.Tensor],
        vis_inputs: List[torch.Tensor],
        masks: Optional[torch.Tensor] = None,
        memories: Optional[torch.Tensor] = None,
    ) -> Tuple[torch.Tensor, int, int, int, int]:
        """
        Forward pass of the Actor for inference. This is required for export to ONNX, and
        the inputs and outputs of this method should not be changed without a respective change
        in the ONNX export code.
        """
        pass


class ActorCritic(Actor):
    @abc.abstractmethod
    def critic_pass(
        self,
        vec_inputs: List[torch.Tensor],
        vis_inputs: List[torch.Tensor],
        memories: Optional[torch.Tensor] = None,
        sequence_length: int = 1,
    ) -> Tuple[Dict[str, torch.Tensor], torch.Tensor]:
        """
        Get value outputs for the given obs.
        :param vec_inputs: List of vector inputs as tensors.
        :param vis_inputs: List of visual inputs as tensors.
        :param memories: Tensor of memories, if using memory. Otherwise, None.
        :returns: Dict of reward stream to output tensor for values.
        """
        pass

    @abc.abstractmethod
    def get_action_stats_and_value(
        self,
        vec_inputs: List[torch.Tensor],
        vis_inputs: List[torch.Tensor],
        masks: Optional[torch.Tensor] = None,
        memories: Optional[torch.Tensor] = None,
        sequence_length: int = 1,
    ) -> Tuple[List[DistInstance], List[DistInstance], Dict[str, torch.Tensor], torch.Tensor]:
        """
        Returns distributions, from which actions can be sampled, and value estimates.
        If memory is enabled, return the memories as well.
        :param vec_inputs: A List of vector inputs as tensors.
        :param vis_inputs: A List of visual inputs as tensors.
        :param masks: If using discrete actions, a Tensor of action masks.
        :param memories: If using memory, a Tensor of initial memories.
        :param sequence_length: If using memory, the sequence length.
        :return: A Tuple of a List of action distribution instances, a Dict of reward signal
            name to value estimate, and memories. Memories will be None if not using memory.
        """
        pass

    @abc.abstractproperty
    def memory_size(self):
        """
        Returns the size of the memory (same size used as input and output in the other
        methods) used by this Actor.
        """
        pass


class SimpleActor(nn.Module, Actor):
    def __init__(
        self,
        observation_shapes: List[Tuple[int, ...]],
        network_settings: NetworkSettings,
<<<<<<< HEAD
        action_spec: ActionSpec, 
=======
        action_spec: ActionSpec,
>>>>>>> 6fcdd3fd
        conditional_sigma: bool = False,
        tanh_squash: bool = False,
    ):
        super().__init__()
<<<<<<< HEAD
        self.discrete_act_size = action_spec.discrete_action_size
        self.discrete_act_branches = action_spec.discrete_action_branches
        self.continuous_act_size = action_spec.continuous_action_size
        self.version_number = torch.nn.Parameter(torch.Tensor([2.0]))
        self.act_size_vector = torch.nn.Parameter(
            torch.Tensor(action_spec.action_size)
        )
        self.is_continuous_int = torch.nn.Parameter(
            torch.Tensor([int(self.continuous_act_size > 0)])
=======
        self.action_spec = action_spec
        self.version_number = torch.nn.Parameter(torch.Tensor([2.0]))
        self.is_continuous_int = torch.nn.Parameter(
            torch.Tensor([int(self.action_spec.is_continuous())])
        )
        self.act_size_vector = torch.nn.Parameter(
            torch.Tensor(
                [
                    self.action_spec.continuous_size
                    + sum(self.action_spec.discrete_branches)
                ]
            ),
            requires_grad=False,
>>>>>>> 6fcdd3fd
        )
        self.network_body = NetworkBody(observation_shapes, network_settings)
        if network_settings.memory is not None:
            self.encoding_size = network_settings.memory.memory_size // 2
        else:
            self.encoding_size = network_settings.hidden_units

<<<<<<< HEAD
        self.action_model = ActionModel(
            self.encoding_size,
            action_spec,
            conditional_sigma=conditional_sigma,
            tanh_squash=tanh_squash,
        )
=======
        if self.action_spec.is_continuous():
            self.distribution = GaussianDistribution(
                self.encoding_size,
                self.action_spec.continuous_size,
                conditional_sigma=conditional_sigma,
                tanh_squash=tanh_squash,
            )
        else:
            self.distribution = MultiCategoricalDistribution(
                self.encoding_size, self.action_spec.discrete_branches
            )
>>>>>>> 6fcdd3fd

    @property
    def memory_size(self) -> int:
        return self.network_body.memory_size

    def update_normalization(self, vector_obs: List[torch.Tensor]) -> None:
        self.network_body.update_normalization(vector_obs)

<<<<<<< HEAD
=======
    def sample_action(self, dists: List[DistInstance]) -> List[torch.Tensor]:
        actions = []
        for action_dist in dists:
            action = action_dist.sample()
            actions.append(action)
        return actions

    def get_dists(
        self,
        vec_inputs: List[torch.Tensor],
        vis_inputs: List[torch.Tensor],
        masks: Optional[torch.Tensor] = None,
        memories: Optional[torch.Tensor] = None,
        sequence_length: int = 1,
    ) -> Tuple[List[DistInstance], Optional[torch.Tensor]]:
        encoding, memories = self.network_body(
            vec_inputs, vis_inputs, memories=memories, sequence_length=sequence_length
        )
        if self.action_spec.is_continuous():
            dists = self.distribution(encoding)
        else:
            dists = self.distribution(encoding, masks)

        return dists, memories

>>>>>>> 6fcdd3fd
    def forward(
        self,
        vec_inputs: List[torch.Tensor],
        vis_inputs: List[torch.Tensor],
        masks: Optional[torch.Tensor] = None,
        memories: Optional[torch.Tensor] = None,
    ) -> Tuple[torch.Tensor, int, int, int, int]:
        """
        Note: This forward() method is required for exporting to ONNX. Don't modify the inputs and outputs.
        """
<<<<<<< HEAD
        encoding, memories_out = self.network_body(
            vec_inputs, vis_inputs, memories=memories, sequence_length=1
        )

        # TODO: How this is written depends on how the inference model is structured
        action_out = self.action_model.get_action_out(encoding, masks)
=======
        dists, _ = self.get_dists(vec_inputs, vis_inputs, masks, memories, 1)
        if self.action_spec.is_continuous():
            action_list = self.sample_action(dists)
            action_out = torch.stack(action_list, dim=-1)
        else:
            action_out = torch.cat([dist.all_log_prob() for dist in dists], dim=1)
>>>>>>> 6fcdd3fd
        return (
            action_out,
            self.version_number,
            torch.Tensor([self.network_body.memory_size]),
            self.is_continuous_int,
            self.act_size_vector,
        )


class SharedActorCritic(SimpleActor, ActorCritic):
    def __init__(
        self,
        observation_shapes: List[Tuple[int, ...]],
        network_settings: NetworkSettings,
<<<<<<< HEAD
        action_spec: ActionSpec, 
=======
        action_spec: ActionSpec,
>>>>>>> 6fcdd3fd
        stream_names: List[str],
        conditional_sigma: bool = False,
        tanh_squash: bool = False,
    ):
        self.use_lstm = network_settings.memory is not None
        super().__init__(
            observation_shapes,
            network_settings,
            action_spec,
            conditional_sigma,
            tanh_squash,
        )
        self.stream_names = stream_names
        self.value_heads = ValueHeads(stream_names, self.encoding_size)

    def critic_pass(
        self,
        vec_inputs: List[torch.Tensor],
        vis_inputs: List[torch.Tensor],
        memories: Optional[torch.Tensor] = None,
        sequence_length: int = 1,
    ) -> Tuple[Dict[str, torch.Tensor], torch.Tensor]:
        encoding, memories_out = self.network_body(
            vec_inputs, vis_inputs, memories=memories, sequence_length=sequence_length
        )
        return self.value_heads(encoding), memories_out

    def get_stats_and_value(
        self,
        vec_inputs: List[torch.Tensor],
        vis_inputs: List[torch.Tensor],
        actions: torch.Tensor,
        masks: Optional[torch.Tensor] = None,
        memories: Optional[torch.Tensor] = None,
        sequence_length: int = 1,
    ) -> Tuple[torch.Tensor, torch.Tensor, Dict[str, torch.Tensor]]:
        encoding, memories = self.network_body(
            vec_inputs, vis_inputs, memories=memories, sequence_length=sequence_length
        )
<<<<<<< HEAD
        log_probs, entropies = self.action_model.evaluate(encoding, masks, actions)
        value_outputs = self.value_heads(encoding)
        return log_probs, entropies, value_outputs

    def get_action_stats_and_value(
        self,
        vec_inputs: List[torch.Tensor],
        vis_inputs: List[torch.Tensor],
        masks: Optional[torch.Tensor] = None,
        memories: Optional[torch.Tensor] = None,
        sequence_length: int = 1,
    ) -> Tuple[torch.Tensor, torch.Tensor, torch.Tensor, Dict[str, torch.Tensor], torch.Tensor]:
=======
        if self.action_spec.is_continuous():
            dists = self.distribution(encoding)
        else:
            dists = self.distribution(encoding, masks=masks)
>>>>>>> 6fcdd3fd

        encoding, memories = self.network_body(
            vec_inputs, vis_inputs, memories=memories, sequence_length=sequence_length
        )
        action, log_probs, entropies = self.action_model(encoding, masks)
        value_outputs = self.value_heads(encoding)
        return action, log_probs, entropies, value_outputs, memories


class SeparateActorCritic(SimpleActor, ActorCritic):
    def __init__(
        self,
        observation_shapes: List[Tuple[int, ...]],
        network_settings: NetworkSettings,
<<<<<<< HEAD
        action_spec: ActionSpec, 
=======
        action_spec: ActionSpec,
>>>>>>> 6fcdd3fd
        stream_names: List[str],
        conditional_sigma: bool = False,
        tanh_squash: bool = False,
    ):
        self.use_lstm = network_settings.memory is not None
        super().__init__(
            observation_shapes,
            network_settings,
            action_spec,
            conditional_sigma,
            tanh_squash,
        )
        self.stream_names = stream_names
        self.critic = ValueNetwork(stream_names, observation_shapes, network_settings)

    @property
    def memory_size(self) -> int:
        return self.network_body.memory_size + self.critic.memory_size

    def critic_pass(
        self,
        vec_inputs: List[torch.Tensor],
        vis_inputs: List[torch.Tensor],
        memories: Optional[torch.Tensor] = None,
        sequence_length: int = 1,
    ) -> Tuple[Dict[str, torch.Tensor], torch.Tensor]:
        actor_mem, critic_mem = None, None
        if self.use_lstm:
            # Use only the back half of memories for critic
            actor_mem, critic_mem = torch.split(memories, self.memory_size // 2, -1)
        value_outputs, critic_mem_out = self.critic(
            vec_inputs, vis_inputs, memories=critic_mem, sequence_length=sequence_length
        )
        if actor_mem is not None:
            # Make memories with the actor mem unchanged
            memories_out = torch.cat([actor_mem, critic_mem_out], dim=-1)
        else:
            memories_out = None
        return value_outputs, memories_out

    def get_stats_and_value(
        self,
        vec_inputs: List[torch.Tensor],
        vis_inputs: List[torch.Tensor],
        actions: torch.Tensor,
        masks: Optional[torch.Tensor] = None,
        memories: Optional[torch.Tensor] = None,
        sequence_length: int = 1,
    ) -> Tuple[torch.Tensor, torch.Tensor, Dict[str, torch.Tensor]]:
        if self.use_lstm:
            # Use only the back half of memories for critic and actor
            actor_mem, critic_mem = torch.split(memories, self.memory_size // 2, dim=-1)
        else:
            critic_mem = None
            actor_mem = None
        encoding, memories = self.network_body(
            vec_inputs, vis_inputs, memories=memories, sequence_length=sequence_length
        )
        log_probs, entropies = self.action_model.evaluate(encoding, masks, actions)
        value_outputs, critic_mem_outs = self.critic(
        vec_inputs, vis_inputs, memories=critic_mem, sequence_length=sequence_length
        )

        return log_probs, entropies, value_outputs

    def get_action_stats_and_value(
        self,
        vec_inputs: List[torch.Tensor],
        vis_inputs: List[torch.Tensor],
        masks: Optional[torch.Tensor] = None,
        memories: Optional[torch.Tensor] = None,
        sequence_length: int = 1,
    ) -> Tuple[torch.Tensor, torch.Tensor, torch.Tensor, Dict[str, torch.Tensor], torch.Tensor]:
        if self.use_lstm:
            # Use only the back half of memories for critic and actor
            actor_mem, critic_mem = torch.split(memories, self.memory_size // 2, dim=-1)
        else:
            critic_mem = None
            actor_mem = None
        encoding, memories = self.network_body(
            vec_inputs, vis_inputs, memories=memories, sequence_length=sequence_length
        )
        action, log_probs, entropies = self.action_model(encoding, masks)
        value_outputs, critic_mem_outs = self.critic(
        vec_inputs, vis_inputs, memories=critic_mem, sequence_length=sequence_length
        )
        if self.use_lstm:
            mem_out = torch.cat([actor_mem_outs, critic_mem_outs], dim=-1)
        else:
            mem_out = None
        return action, log_probs, entropies, value_outputs, mem_out

class GlobalSteps(nn.Module):
   def __init__(self):
       super().__init__()
       self.__global_step = nn.Parameter(torch.Tensor([0]), requires_grad=False)

   @property
   def current_step(self):
       return int(self.__global_step.item())

   @current_step.setter
   def current_step(self, value):
       self.__global_step[:] = value

   def increment(self, value):
       self.__global_step += value


class LearningRate(nn.Module):
   def __init__(self, lr):
       # Todo: add learning rate decay
       super().__init__()
       self.learning_rate = torch.Tensor([lr])<|MERGE_RESOLUTION|>--- conflicted
+++ resolved
@@ -4,18 +4,9 @@
 from mlagents.torch_utils import torch, nn
 
 from mlagents_envs.base_env import ActionSpec
-<<<<<<< HEAD
-from mlagents.trainers.torch.distributions import DistInstance
 from mlagents.trainers.torch.action_model import ActionModel
-=======
-from mlagents.trainers.torch.distributions import (
-    GaussianDistribution,
-    MultiCategoricalDistribution,
-    DistInstance,
-)
->>>>>>> 6fcdd3fd
 from mlagents.trainers.settings import NetworkSettings
-from mlagents.trainers.torch.utils import ModelUtils
+from mlagents.trainers.torch.utils import ModelUtils, AgentAction, ActionLogProbs
 from mlagents.trainers.torch.decoders import ValueHeads
 from mlagents.trainers.torch.layers import LSTM, LinearEncoder
 from mlagents.trainers.torch.model_serialization import exporting_to_onnx
@@ -204,7 +195,9 @@
         masks: Optional[torch.Tensor] = None,
         memories: Optional[torch.Tensor] = None,
         sequence_length: int = 1,
-    ) -> Tuple[List[DistInstance], List[DistInstance], Dict[str, torch.Tensor], torch.Tensor]:
+    ) -> Tuple[
+        List[DistInstance], List[DistInstance], Dict[str, torch.Tensor], torch.Tensor
+    ]:
         """
         Returns distributions, from which actions can be sampled, and value estimates.
         If memory is enabled, return the memories as well.
@@ -232,26 +225,11 @@
         self,
         observation_shapes: List[Tuple[int, ...]],
         network_settings: NetworkSettings,
-<<<<<<< HEAD
-        action_spec: ActionSpec, 
-=======
         action_spec: ActionSpec,
->>>>>>> 6fcdd3fd
         conditional_sigma: bool = False,
         tanh_squash: bool = False,
     ):
         super().__init__()
-<<<<<<< HEAD
-        self.discrete_act_size = action_spec.discrete_action_size
-        self.discrete_act_branches = action_spec.discrete_action_branches
-        self.continuous_act_size = action_spec.continuous_action_size
-        self.version_number = torch.nn.Parameter(torch.Tensor([2.0]))
-        self.act_size_vector = torch.nn.Parameter(
-            torch.Tensor(action_spec.action_size)
-        )
-        self.is_continuous_int = torch.nn.Parameter(
-            torch.Tensor([int(self.continuous_act_size > 0)])
-=======
         self.action_spec = action_spec
         self.version_number = torch.nn.Parameter(torch.Tensor([2.0]))
         self.is_continuous_int = torch.nn.Parameter(
@@ -265,7 +243,6 @@
                 ]
             ),
             requires_grad=False,
->>>>>>> 6fcdd3fd
         )
         self.network_body = NetworkBody(observation_shapes, network_settings)
         if network_settings.memory is not None:
@@ -273,26 +250,12 @@
         else:
             self.encoding_size = network_settings.hidden_units
 
-<<<<<<< HEAD
         self.action_model = ActionModel(
             self.encoding_size,
             action_spec,
             conditional_sigma=conditional_sigma,
             tanh_squash=tanh_squash,
         )
-=======
-        if self.action_spec.is_continuous():
-            self.distribution = GaussianDistribution(
-                self.encoding_size,
-                self.action_spec.continuous_size,
-                conditional_sigma=conditional_sigma,
-                tanh_squash=tanh_squash,
-            )
-        else:
-            self.distribution = MultiCategoricalDistribution(
-                self.encoding_size, self.action_spec.discrete_branches
-            )
->>>>>>> 6fcdd3fd
 
     @property
     def memory_size(self) -> int:
@@ -301,34 +264,6 @@
     def update_normalization(self, vector_obs: List[torch.Tensor]) -> None:
         self.network_body.update_normalization(vector_obs)
 
-<<<<<<< HEAD
-=======
-    def sample_action(self, dists: List[DistInstance]) -> List[torch.Tensor]:
-        actions = []
-        for action_dist in dists:
-            action = action_dist.sample()
-            actions.append(action)
-        return actions
-
-    def get_dists(
-        self,
-        vec_inputs: List[torch.Tensor],
-        vis_inputs: List[torch.Tensor],
-        masks: Optional[torch.Tensor] = None,
-        memories: Optional[torch.Tensor] = None,
-        sequence_length: int = 1,
-    ) -> Tuple[List[DistInstance], Optional[torch.Tensor]]:
-        encoding, memories = self.network_body(
-            vec_inputs, vis_inputs, memories=memories, sequence_length=sequence_length
-        )
-        if self.action_spec.is_continuous():
-            dists = self.distribution(encoding)
-        else:
-            dists = self.distribution(encoding, masks)
-
-        return dists, memories
-
->>>>>>> 6fcdd3fd
     def forward(
         self,
         vec_inputs: List[torch.Tensor],
@@ -339,21 +274,12 @@
         """
         Note: This forward() method is required for exporting to ONNX. Don't modify the inputs and outputs.
         """
-<<<<<<< HEAD
         encoding, memories_out = self.network_body(
             vec_inputs, vis_inputs, memories=memories, sequence_length=1
         )
 
         # TODO: How this is written depends on how the inference model is structured
         action_out = self.action_model.get_action_out(encoding, masks)
-=======
-        dists, _ = self.get_dists(vec_inputs, vis_inputs, masks, memories, 1)
-        if self.action_spec.is_continuous():
-            action_list = self.sample_action(dists)
-            action_out = torch.stack(action_list, dim=-1)
-        else:
-            action_out = torch.cat([dist.all_log_prob() for dist in dists], dim=1)
->>>>>>> 6fcdd3fd
         return (
             action_out,
             self.version_number,
@@ -368,11 +294,7 @@
         self,
         observation_shapes: List[Tuple[int, ...]],
         network_settings: NetworkSettings,
-<<<<<<< HEAD
-        action_spec: ActionSpec, 
-=======
         action_spec: ActionSpec,
->>>>>>> 6fcdd3fd
         stream_names: List[str],
         conditional_sigma: bool = False,
         tanh_squash: bool = False,
@@ -404,15 +326,14 @@
         self,
         vec_inputs: List[torch.Tensor],
         vis_inputs: List[torch.Tensor],
-        actions: torch.Tensor,
-        masks: Optional[torch.Tensor] = None,
-        memories: Optional[torch.Tensor] = None,
-        sequence_length: int = 1,
-    ) -> Tuple[torch.Tensor, torch.Tensor, Dict[str, torch.Tensor]]:
+        actions: AgentAction,
+        masks: Optional[torch.Tensor] = None,
+        memories: Optional[torch.Tensor] = None,
+        sequence_length: int = 1,
+    ) -> Tuple[ActionLogProbs, torch.Tensor, Dict[str, torch.Tensor]]:
         encoding, memories = self.network_body(
             vec_inputs, vis_inputs, memories=memories, sequence_length=sequence_length
         )
-<<<<<<< HEAD
         log_probs, entropies = self.action_model.evaluate(encoding, masks, actions)
         value_outputs = self.value_heads(encoding)
         return log_probs, entropies, value_outputs
@@ -424,13 +345,9 @@
         masks: Optional[torch.Tensor] = None,
         memories: Optional[torch.Tensor] = None,
         sequence_length: int = 1,
-    ) -> Tuple[torch.Tensor, torch.Tensor, torch.Tensor, Dict[str, torch.Tensor], torch.Tensor]:
-=======
-        if self.action_spec.is_continuous():
-            dists = self.distribution(encoding)
-        else:
-            dists = self.distribution(encoding, masks=masks)
->>>>>>> 6fcdd3fd
+    ) -> Tuple[
+        AgentAction, ActionLogProbs, torch.Tensor, Dict[str, torch.Tensor], torch.Tensor
+    ]:
 
         encoding, memories = self.network_body(
             vec_inputs, vis_inputs, memories=memories, sequence_length=sequence_length
@@ -445,11 +362,7 @@
         self,
         observation_shapes: List[Tuple[int, ...]],
         network_settings: NetworkSettings,
-<<<<<<< HEAD
-        action_spec: ActionSpec, 
-=======
         action_spec: ActionSpec,
->>>>>>> 6fcdd3fd
         stream_names: List[str],
         conditional_sigma: bool = False,
         tanh_squash: bool = False,
@@ -494,11 +407,11 @@
         self,
         vec_inputs: List[torch.Tensor],
         vis_inputs: List[torch.Tensor],
-        actions: torch.Tensor,
-        masks: Optional[torch.Tensor] = None,
-        memories: Optional[torch.Tensor] = None,
-        sequence_length: int = 1,
-    ) -> Tuple[torch.Tensor, torch.Tensor, Dict[str, torch.Tensor]]:
+        actions: AgentAction,
+        masks: Optional[torch.Tensor] = None,
+        memories: Optional[torch.Tensor] = None,
+        sequence_length: int = 1,
+    ) -> Tuple[ActionLogProbs, torch.Tensor, Dict[str, torch.Tensor]]:
         if self.use_lstm:
             # Use only the back half of memories for critic and actor
             actor_mem, critic_mem = torch.split(memories, self.memory_size // 2, dim=-1)
@@ -510,7 +423,7 @@
         )
         log_probs, entropies = self.action_model.evaluate(encoding, masks, actions)
         value_outputs, critic_mem_outs = self.critic(
-        vec_inputs, vis_inputs, memories=critic_mem, sequence_length=sequence_length
+            vec_inputs, vis_inputs, memories=critic_mem, sequence_length=sequence_length
         )
 
         return log_probs, entropies, value_outputs
@@ -522,7 +435,9 @@
         masks: Optional[torch.Tensor] = None,
         memories: Optional[torch.Tensor] = None,
         sequence_length: int = 1,
-    ) -> Tuple[torch.Tensor, torch.Tensor, torch.Tensor, Dict[str, torch.Tensor], torch.Tensor]:
+    ) -> Tuple[
+        AgentAction, ActionLogProbs, torch.Tensor, Dict[str, torch.Tensor], torch.Tensor
+    ]:
         if self.use_lstm:
             # Use only the back half of memories for critic and actor
             actor_mem, critic_mem = torch.split(memories, self.memory_size // 2, dim=-1)
@@ -534,7 +449,7 @@
         )
         action, log_probs, entropies = self.action_model(encoding, masks)
         value_outputs, critic_mem_outs = self.critic(
-        vec_inputs, vis_inputs, memories=critic_mem, sequence_length=sequence_length
+            vec_inputs, vis_inputs, memories=critic_mem, sequence_length=sequence_length
         )
         if self.use_lstm:
             mem_out = torch.cat([actor_mem_outs, critic_mem_outs], dim=-1)
@@ -542,25 +457,26 @@
             mem_out = None
         return action, log_probs, entropies, value_outputs, mem_out
 
+
 class GlobalSteps(nn.Module):
-   def __init__(self):
-       super().__init__()
-       self.__global_step = nn.Parameter(torch.Tensor([0]), requires_grad=False)
-
-   @property
-   def current_step(self):
-       return int(self.__global_step.item())
-
-   @current_step.setter
-   def current_step(self, value):
-       self.__global_step[:] = value
-
-   def increment(self, value):
-       self.__global_step += value
+    def __init__(self):
+        super().__init__()
+        self.__global_step = nn.Parameter(torch.Tensor([0]), requires_grad=False)
+
+    @property
+    def current_step(self):
+        return int(self.__global_step.item())
+
+    @current_step.setter
+    def current_step(self, value):
+        self.__global_step[:] = value
+
+    def increment(self, value):
+        self.__global_step += value
 
 
 class LearningRate(nn.Module):
-   def __init__(self, lr):
-       # Todo: add learning rate decay
-       super().__init__()
-       self.learning_rate = torch.Tensor([lr])+    def __init__(self, lr):
+        # Todo: add learning rate decay
+        super().__init__()
+        self.learning_rate = torch.Tensor([lr])