from typing import Callable, List, Dict, Tuple, Optional, Union
import abc

from mlagents.torch_utils import torch, nn

from mlagents_envs.base_env import ActionSpec, SensorSpec
from mlagents.trainers.torch.action_model import ActionModel
from mlagents.trainers.torch.agent_action import AgentAction
from mlagents.trainers.torch.action_log_probs import ActionLogProbs
from mlagents.trainers.settings import NetworkSettings
from mlagents.trainers.torch.utils import ModelUtils
from mlagents.trainers.torch.decoders import ValueHeads
from mlagents.trainers.torch.layers import LSTM, LinearEncoder
from mlagents.trainers.torch.encoders import VectorInput
from mlagents.trainers.buffer import AgentBuffer
from mlagents.trainers.trajectory import ObsUtil
from mlagents.trainers.torch.attention import ResidualSelfAttention, EntityEmbeddings


ActivationFunction = Callable[[torch.Tensor], torch.Tensor]
EncoderFunction = Callable[
    [torch.Tensor, int, ActivationFunction, int, str, bool], torch.Tensor
]

EPSILON = 1e-7


class NetworkBody(nn.Module):
    def __init__(
        self,
        sensor_specs: List[SensorSpec],
        network_settings: NetworkSettings,
        encoded_act_size: int = 0,
    ):
        super().__init__()
        self.normalize = network_settings.normalize
        self.use_lstm = network_settings.memory is not None
        self.h_size = network_settings.hidden_units
        self.m_size = (
            network_settings.memory.memory_size
            if network_settings.memory is not None
            else 0
        )

        self.processors, self.embedding_sizes = ModelUtils.create_input_processors(
            sensor_specs,
            self.h_size,
            network_settings.vis_encode_type,
            normalize=self.normalize,
        )

        total_enc_size = sum(self.embedding_sizes) + encoded_act_size
        self.linear_encoder = LinearEncoder(
            total_enc_size, network_settings.num_layers, self.h_size
        )

        if self.use_lstm:
            self.lstm = LSTM(self.h_size, self.m_size)
        else:
            self.lstm = None  # type: ignore

    def update_normalization(self, buffer: AgentBuffer) -> None:
        obs = ObsUtil.from_buffer(buffer, len(self.processors))
        for vec_input, enc in zip(obs, self.processors):
            if isinstance(enc, VectorInput):
                enc.update_normalization(torch.as_tensor(vec_input))

    def copy_normalization(self, other_network: "NetworkBody") -> None:
        if self.normalize:
            for n1, n2 in zip(self.processors, other_network.processors):
                if isinstance(n1, VectorInput) and isinstance(n2, VectorInput):
                    n1.copy_normalization(n2)

    @property
    def memory_size(self) -> int:
        return self.lstm.memory_size if self.use_lstm else 0

    def forward(
        self,
        inputs: List[torch.Tensor],
        actions: Optional[torch.Tensor] = None,
        memories: Optional[torch.Tensor] = None,
        sequence_length: int = 1,
    ) -> Tuple[torch.Tensor, torch.Tensor]:
        encodes = []
        for idx, processor in enumerate(self.processors):
            obs_input = inputs[idx]
            processed_obs = processor(obs_input)
            encodes.append(processed_obs)

        if len(encodes) == 0:
            raise Exception("No valid inputs to network.")

        # Constants don't work in Barracuda
        if actions is not None:
            inputs = torch.cat(encodes + [actions], dim=-1)
        else:
            inputs = torch.cat(encodes, dim=-1)
        encoding = self.linear_encoder(inputs)

        if self.use_lstm:
            # Resize to (batch, sequence length, encoding size)
            encoding = encoding.reshape([-1, sequence_length, self.h_size])
            encoding, memories = self.lstm(encoding, memories)
            encoding = encoding.reshape([-1, self.m_size // 2])
        return encoding, memories


# NOTE: this class will be replaced with a multi-head attention when the time comes
class MultiInputNetworkBody(nn.Module):
    def __init__(
        self,
        sensor_specs: List[SensorSpec],
        network_settings: NetworkSettings,
        encoded_act_size: int = 0,
        num_obs_heads: int = 1,
    ):
        super().__init__()
        self.normalize = network_settings.normalize
        self.use_lstm = network_settings.memory is not None
        # Scale network depending on num agents
        self.h_size = network_settings.hidden_units
        self.m_size = (
            network_settings.memory.memory_size
            if network_settings.memory is not None
            else 0
        )
        self.processors, _input_size = ModelUtils.create_input_processors(
            sensor_specs,
            self.h_size,
            network_settings.vis_encode_type,
            normalize=self.normalize,
        )

        # Modules for self-attention
        self.entity_encoder = EntityEmbeddings(
            sum(_input_size), [sum(_input_size)], self.h_size
        )
        self.self_attn = ResidualSelfAttention(self.h_size)

        encoder_input_size = self.h_size

        total_enc_size = encoder_input_size + encoded_act_size
        self.linear_encoder = LinearEncoder(
            total_enc_size, network_settings.num_layers, self.h_size
        )

        if self.use_lstm:
            self.lstm = LSTM(self.h_size, self.m_size)
        else:
            self.lstm = None  # type: ignore

    @property
    def memory_size(self) -> int:
        return self.lstm.memory_size if self.use_lstm else 0

    def update_normalization(self, buffer: AgentBuffer) -> None:
        obs = ObsUtil.from_buffer(buffer, len(self.processors))
        for vec_input, enc in zip(obs, self.processors):
            if isinstance(enc, VectorInput):
                enc.update_normalization(torch.as_tensor(vec_input))

    def copy_normalization(self, other_network: "NetworkBody") -> None:
        if self.normalize:
            for n1, n2 in zip(self.processors, other_network.processors):
                if isinstance(n1, VectorInput) and isinstance(n2, VectorInput):
                    n1.copy_normalization(n2)

    def forward(
        self,
        all_net_inputs: List[List[torch.Tensor]],
        actions: Optional[torch.Tensor] = None,
        memories: Optional[torch.Tensor] = None,
        sequence_length: int = 1,
    ) -> Tuple[torch.Tensor, torch.Tensor]:
        concat_encoded_obs = []
        x_self = None
        self_encodes = []
        inputs = all_net_inputs[0]
        for idx, processor in enumerate(self.processors):
            obs_input = inputs[idx]
            processed_obs = processor(obs_input)
            self_encodes.append(processed_obs)
        x_self = torch.cat(self_encodes, dim=-1)

        # Get the self encoding separately, but keep it in the entities
        concat_encoded_obs = [x_self]
        for inputs in all_net_inputs[1:]:
            encodes = []
            for idx, processor in enumerate(self.processors):
                obs_input = inputs[idx]
                processed_obs = processor(obs_input)
                encodes.append(processed_obs)
            concat_encoded_obs.append(torch.cat(encodes, dim=-1))

        concat_entites = torch.stack(concat_encoded_obs, dim=1)

        encoded_entity = self.entity_encoder(x_self, [concat_entites])
        encoded_state = self.self_attn(
            encoded_entity, EntityEmbeddings.get_masks([concat_entites])
        )

        if len(concat_encoded_obs) == 0:
            raise Exception("No valid inputs to network.")

        # Constants don't work in Barracuda
        if actions is not None:
            inputs = torch.cat([encoded_state, actions], dim=-1)
        else:
            inputs = encoded_state
        encoding = self.linear_encoder(inputs)

        if self.use_lstm:
            # Resize to (batch, sequence length, encoding size)
            encoding = encoding.reshape([-1, sequence_length, self.h_size])
            encoding, memories = self.lstm(encoding, memories)
            encoding = encoding.reshape([-1, self.m_size // 2])
        return encoding, memories


class ValueNetwork(nn.Module):
    def __init__(
        self,
        stream_names: List[str],
        sensor_specs: List[SensorSpec],
        network_settings: NetworkSettings,
        encoded_act_size: int = 0,
        outputs_per_stream: int = 1,
    ):

        # This is not a typo, we want to call __init__ of nn.Module
        nn.Module.__init__(self)
        self.network_body = NetworkBody(
            sensor_specs, network_settings, encoded_act_size=encoded_act_size
        )
        if network_settings.memory is not None:
            encoding_size = network_settings.memory.memory_size // 2
        else:
            encoding_size = network_settings.hidden_units
        self.value_heads = ValueHeads(stream_names, encoding_size, outputs_per_stream)

    @property
    def memory_size(self) -> int:
        return self.network_body.memory_size

    def forward(
        self,
        inputs: List[torch.Tensor],
        actions: Optional[torch.Tensor] = None,
        memories: Optional[torch.Tensor] = None,
        sequence_length: int = 1,
    ) -> Tuple[Dict[str, torch.Tensor], torch.Tensor]:
        encoding, memories = self.network_body(
            inputs, actions, memories, sequence_length
        )
        output = self.value_heads(encoding)
        return output, memories


class CentralizedValueNetwork(ValueNetwork):
    def __init__(
        self,
        stream_names: List[str],
        observation_shapes: List[Tuple[int, ...]],
        network_settings: NetworkSettings,
        encoded_act_size: int = 0,
        outputs_per_stream: int = 1,
    ):
        # This is not a typo, we want to call __init__ of nn.Module
        nn.Module.__init__(self)
        self.network_body = MultiInputNetworkBody(
            observation_shapes, network_settings, encoded_act_size=encoded_act_size
        )
        if network_settings.memory is not None:
            encoding_size = network_settings.memory.memory_size // 2
        else:
            encoding_size = network_settings.hidden_units
        self.value_heads = ValueHeads(stream_names, encoding_size, outputs_per_stream)

    def forward(
        self,
        inputs: List[List[torch.Tensor]],
        actions: Optional[torch.Tensor] = None,
        memories: Optional[torch.Tensor] = None,
        sequence_length: int = 1,
    ) -> Tuple[Dict[str, torch.Tensor], torch.Tensor]:
        encoding, memories = self.network_body(
            inputs, actions, memories, sequence_length
        )
        output = self.value_heads(encoding)
        return output, memories


class Actor(abc.ABC):
    @abc.abstractmethod
    def update_normalization(self, buffer: AgentBuffer) -> None:
        """
        Updates normalization of Actor based on the provided List of vector obs.
        :param vector_obs: A List of vector obs as tensors.
        """
        pass

    def get_action_stats(
        self,
        inputs: List[torch.Tensor],
        masks: Optional[torch.Tensor] = None,
        memories: Optional[torch.Tensor] = None,
        sequence_length: int = 1,
    ) -> Tuple[AgentAction, ActionLogProbs, torch.Tensor, torch.Tensor]:
        """
        Returns sampled actions.
        If memory is enabled, return the memories as well.
        :param vec_inputs: A List of vector inputs as tensors.
        :param vis_inputs: A List of visual inputs as tensors.
        :param masks: If using discrete actions, a Tensor of action masks.
        :param memories: If using memory, a Tensor of initial memories.
        :param sequence_length: If using memory, the sequence length.
        :return: A Tuple of AgentAction, ActionLogProbs, entropies, and memories.
            Memories will be None if not using memory.
        """
        pass

    @abc.abstractmethod
    def forward(
        self,
        vec_inputs: List[torch.Tensor],
        vis_inputs: List[torch.Tensor],
        masks: Optional[torch.Tensor] = None,
        memories: Optional[torch.Tensor] = None,
    ) -> Tuple[Union[int, torch.Tensor], ...]:
        """
        Forward pass of the Actor for inference. This is required for export to ONNX, and
        the inputs and outputs of this method should not be changed without a respective change
        in the ONNX export code.
        """
        pass


class ActorCritic(Actor):
    @abc.abstractmethod
    def critic_pass(
        self,
        inputs: List[torch.Tensor],
        memories: Optional[torch.Tensor] = None,
        sequence_length: int = 1,
    ) -> Tuple[Dict[str, torch.Tensor], torch.Tensor]:
        """
        Get value outputs for the given obs.
        :param inputs: List of inputs as tensors.
        :param memories: Tensor of memories, if using memory. Otherwise, None.
        :returns: Dict of reward stream to output tensor for values.
        """
        pass

    @abc.abstractmethod
    def get_action_stats_and_value(
        self,
        inputs: List[torch.Tensor],
        masks: Optional[torch.Tensor] = None,
        memories: Optional[torch.Tensor] = None,
        sequence_length: int = 1,
        critic_obs: Optional[List[List[torch.Tensor]]] = None,
    ) -> Tuple[
        AgentAction, ActionLogProbs, torch.Tensor, Dict[str, torch.Tensor], torch.Tensor
    ]:
        """
        Returns sampled actions and value estimates.
        If memory is enabled, return the memories as well.
        :param inputs: A List of vector inputs as tensors.
        :param masks: If using discrete actions, a Tensor of action masks.
        :param memories: If using memory, a Tensor of initial memories.
        :param sequence_length: If using memory, the sequence length.
        :return: A Tuple of AgentAction, ActionLogProbs, entropies, Dict of reward signal
            name to value estimate, and memories. Memories will be None if not using memory.
        """
        pass

    @abc.abstractproperty
    def memory_size(self):
        """
        Returns the size of the memory (same size used as input and output in the other
        methods) used by this Actor.
        """
        pass


class SimpleActor(nn.Module, Actor):
    def __init__(
        self,
        sensor_specs: List[SensorSpec],
        network_settings: NetworkSettings,
        action_spec: ActionSpec,
        conditional_sigma: bool = False,
        tanh_squash: bool = False,
    ):
        super().__init__()
        self.action_spec = action_spec
        self.version_number = torch.nn.Parameter(
            torch.Tensor([2.0]), requires_grad=False
        )
        self.is_continuous_int_deprecated = torch.nn.Parameter(
            torch.Tensor([int(self.action_spec.is_continuous())]), requires_grad=False
        )
        self.continuous_act_size_vector = torch.nn.Parameter(
            torch.Tensor([int(self.action_spec.continuous_size)]), requires_grad=False
        )
        # TODO: export list of branch sizes instead of sum
        self.discrete_act_size_vector = torch.nn.Parameter(
            torch.Tensor([sum(self.action_spec.discrete_branches)]), requires_grad=False
        )
        self.act_size_vector_deprecated = torch.nn.Parameter(
            torch.Tensor(
                [
                    self.action_spec.continuous_size
                    + sum(self.action_spec.discrete_branches)
                ]
            ),
            requires_grad=False,
        )
        self.network_body = NetworkBody(sensor_specs, network_settings)
        if network_settings.memory is not None:
            self.encoding_size = network_settings.memory.memory_size // 2
        else:
            self.encoding_size = network_settings.hidden_units
        self.memory_size_vector = torch.nn.Parameter(
            torch.Tensor([int(self.network_body.memory_size)]), requires_grad=False
        )

        self.action_model = ActionModel(
            self.encoding_size,
            action_spec,
            conditional_sigma=conditional_sigma,
            tanh_squash=tanh_squash,
        )

    @property
    def memory_size(self) -> int:
        return self.network_body.memory_size

    def update_normalization(self, buffer: AgentBuffer) -> None:
        self.network_body.update_normalization(buffer)

    def get_action_stats(
        self,
        inputs: List[torch.Tensor],
        masks: Optional[torch.Tensor] = None,
        memories: Optional[torch.Tensor] = None,
        sequence_length: int = 1,
    ) -> Tuple[AgentAction, ActionLogProbs, torch.Tensor, torch.Tensor]:

        encoding, memories = self.network_body(
            inputs, memories=memories, sequence_length=sequence_length
        )
        action, log_probs, entropies = self.action_model(encoding, masks)
        return action, log_probs, entropies, memories

    def forward(
        self,
        vec_inputs: List[torch.Tensor],
        vis_inputs: List[torch.Tensor],
        masks: Optional[torch.Tensor] = None,
        memories: Optional[torch.Tensor] = None,
    ) -> Tuple[Union[int, torch.Tensor], ...]:
        """
        Note: This forward() method is required for exporting to ONNX. Don't modify the inputs and outputs.

        At this moment, torch.onnx.export() doesn't accept None as tensor to be exported,
        so the size of return tuple varies with action spec.
        """
        # This code will convert the vec and vis obs into a list of inputs for the network
        concatenated_vec_obs = vec_inputs[0]
        inputs = []
        start = 0
        end = 0
        vis_index = 0
        for i, enc in enumerate(self.network_body.processors):
            if isinstance(enc, VectorInput):
                # This is a vec_obs
                vec_size = self.network_body.embedding_sizes[i]
                end = start + vec_size
                inputs.append(concatenated_vec_obs[:, start:end])
                start = end
            else:
                inputs.append(vis_inputs[vis_index])
                vis_index += 1
        # End of code to convert the vec and vis obs into a list of inputs for the network
        encoding, memories_out = self.network_body(
            inputs, memories=memories, sequence_length=1
        )

        (
            cont_action_out,
            disc_action_out,
            action_out_deprecated,
        ) = self.action_model.get_action_out(encoding, masks)
        export_out = [self.version_number, self.memory_size_vector]
        if self.action_spec.continuous_size > 0:
            export_out += [cont_action_out, self.continuous_act_size_vector]
        if self.action_spec.discrete_size > 0:
            export_out += [disc_action_out, self.discrete_act_size_vector]
        # Only export deprecated nodes with non-hybrid action spec
        if self.action_spec.continuous_size == 0 or self.action_spec.discrete_size == 0:
            export_out += [
                action_out_deprecated,
                self.is_continuous_int_deprecated,
                self.act_size_vector_deprecated,
            ]
        return tuple(export_out)


class SharedActorCritic(SimpleActor, ActorCritic):
    def __init__(
        self,
        sensor_specs: List[SensorSpec],
        network_settings: NetworkSettings,
        action_spec: ActionSpec,
        stream_names: List[str],
        conditional_sigma: bool = False,
        tanh_squash: bool = False,
    ):
        self.use_lstm = network_settings.memory is not None
        super().__init__(
            sensor_specs, network_settings, action_spec, conditional_sigma, tanh_squash
        )
        self.stream_names = stream_names
        self.value_heads = ValueHeads(stream_names, self.encoding_size)

    def critic_pass(
        self,
        inputs: List[torch.Tensor],
        memories: Optional[torch.Tensor] = None,
        sequence_length: int = 1,
    ) -> Tuple[Dict[str, torch.Tensor], torch.Tensor]:
        encoding, memories_out = self.network_body(
            inputs, memories=memories, sequence_length=sequence_length
        )
        return self.value_heads(encoding), memories_out

    def get_stats_and_value(
        self,
        inputs: List[torch.Tensor],
        actions: AgentAction,
        masks: Optional[torch.Tensor] = None,
        memories: Optional[torch.Tensor] = None,
        sequence_length: int = 1,
        critic_obs: Optional[List[List[torch.Tensor]]] = None,
    ) -> Tuple[ActionLogProbs, torch.Tensor, Dict[str, torch.Tensor]]:
        encoding, memories = self.network_body(
            inputs, memories=memories, sequence_length=sequence_length
        )
        log_probs, entropies = self.action_model.evaluate(encoding, masks, actions)
        value_outputs = self.value_heads(encoding)
        return log_probs, entropies, value_outputs

    def get_action_stats_and_value(
        self,
        inputs: List[torch.Tensor],
        masks: Optional[torch.Tensor] = None,
        memories: Optional[torch.Tensor] = None,
        sequence_length: int = 1,
    ) -> Tuple[
        AgentAction, ActionLogProbs, torch.Tensor, Dict[str, torch.Tensor], torch.Tensor
    ]:

        encoding, memories = self.network_body(
            inputs, memories=memories, sequence_length=sequence_length
        )
        action, log_probs, entropies = self.action_model(encoding, masks)
        value_outputs = self.value_heads(encoding)
        return action, log_probs, entropies, value_outputs, memories


class SeparateActorCritic(SimpleActor, ActorCritic):
    def __init__(
        self,
        sensor_specs: List[SensorSpec],
        network_settings: NetworkSettings,
        action_spec: ActionSpec,
        stream_names: List[str],
        conditional_sigma: bool = False,
        tanh_squash: bool = False,
    ):
        self.use_lstm = network_settings.memory is not None
        super().__init__(
            sensor_specs, network_settings, action_spec, conditional_sigma, tanh_squash
        )
        self.stream_names = stream_names
        self.critic = CentralizedValueNetwork(
<<<<<<< HEAD
            stream_names, observation_shapes, network_settings, num_agents=3
=======
            stream_names, sensor_specs, network_settings
>>>>>>> f391b350
        )

    @property
    def memory_size(self) -> int:
        return self.network_body.memory_size + self.critic.memory_size

    def _get_actor_critic_mem(
        self, memories: Optional[torch.Tensor] = None
    ) -> Tuple[Optional[torch.Tensor], Optional[torch.Tensor]]:
        if self.use_lstm and memories is not None:
            # Use only the back half of memories for critic and actor
            actor_mem, critic_mem = torch.split(memories, self.memory_size // 2, dim=-1)
        else:
            critic_mem = None
            actor_mem = None
        return actor_mem, critic_mem

    def critic_pass(
        self,
        inputs: List[torch.Tensor],
        memories: Optional[torch.Tensor] = None,
        sequence_length: int = 1,
        critic_obs: List[List[torch.Tensor]] = None,
    ) -> Tuple[Dict[str, torch.Tensor], torch.Tensor]:
        actor_mem, critic_mem = self._get_actor_critic_mem(memories)
        all_net_inputs = [inputs]
        if critic_obs is not None:
            all_net_inputs.extend(critic_obs)
        value_outputs, critic_mem_out = self.critic(
            all_net_inputs, memories=critic_mem, sequence_length=sequence_length
        )
        if actor_mem is not None:
            # Make memories with the actor mem unchanged
            memories_out = torch.cat([actor_mem, critic_mem_out], dim=-1)
        else:
            memories_out = None
        return value_outputs, memories_out

    def get_stats_and_value(
        self,
        inputs: List[torch.Tensor],
        actions: AgentAction,
        masks: Optional[torch.Tensor] = None,
        memories: Optional[torch.Tensor] = None,
        sequence_length: int = 1,
        critic_obs: Optional[List[List[torch.Tensor]]] = None,
    ) -> Tuple[ActionLogProbs, torch.Tensor, Dict[str, torch.Tensor]]:
        actor_mem, critic_mem = self._get_actor_critic_mem(memories)
        encoding, actor_mem_outs = self.network_body(
            inputs, memories=actor_mem, sequence_length=sequence_length
        )
        log_probs, entropies = self.action_model.evaluate(encoding, masks, actions)
        all_net_inputs = [inputs]
        if critic_obs is not None:
            all_net_inputs.extend(critic_obs)
        value_outputs, critic_mem_outs = self.critic(
            all_net_inputs, memories=critic_mem, sequence_length=sequence_length
        )

        return log_probs, entropies, value_outputs

    def get_action_stats(
        self,
        inputs: List[torch.Tensor],
        masks: Optional[torch.Tensor] = None,
        memories: Optional[torch.Tensor] = None,
        sequence_length: int = 1,
    ) -> Tuple[AgentAction, ActionLogProbs, torch.Tensor, torch.Tensor]:
        actor_mem, critic_mem = self._get_actor_critic_mem(memories)
        action, log_probs, entropies, actor_mem_out = super().get_action_stats(
            inputs, masks=masks, memories=actor_mem, sequence_length=sequence_length
        )
        if critic_mem is not None:
            # Make memories with the actor mem unchanged
            memories_out = torch.cat([actor_mem_out, critic_mem], dim=-1)
        else:
            memories_out = None
        return action, log_probs, entropies, memories_out

    def get_action_stats_and_value(
        self,
        inputs: List[torch.Tensor],
        masks: Optional[torch.Tensor] = None,
        memories: Optional[torch.Tensor] = None,
        sequence_length: int = 1,
        critic_obs: Optional[List[List[torch.Tensor]]] = None,
    ) -> Tuple[
        AgentAction, ActionLogProbs, torch.Tensor, Dict[str, torch.Tensor], torch.Tensor
    ]:
        actor_mem, critic_mem = self._get_actor_critic_mem(memories)
        encoding, actor_mem_outs = self.network_body(
            inputs, memories=actor_mem, sequence_length=sequence_length
        )
        action, log_probs, entropies = self.action_model(encoding, masks)
        all_net_inputs = [inputs]
        if critic_obs is not None:
            all_net_inputs.extend(critic_obs)
        value_outputs, critic_mem_outs = self.critic(
            all_net_inputs, memories=critic_mem, sequence_length=sequence_length
        )
        if self.use_lstm:
            mem_out = torch.cat([actor_mem_outs, critic_mem_outs], dim=-1)
        else:
            mem_out = None
        return action, log_probs, entropies, value_outputs, mem_out

    def update_normalization(self, buffer: AgentBuffer) -> None:
        super().update_normalization(buffer)
        self.critic.network_body.update_normalization(buffer)


class GlobalSteps(nn.Module):
    def __init__(self):
        super().__init__()
        self.__global_step = nn.Parameter(
            torch.Tensor([0]).to(torch.int64), requires_grad=False
        )

    @property
    def current_step(self):
        return int(self.__global_step.item())

    @current_step.setter
    def current_step(self, value):
        self.__global_step[:] = value

    def increment(self, value):
        self.__global_step += value


class LearningRate(nn.Module):
    def __init__(self, lr):
        # Todo: add learning rate decay
        super().__init__()
        self.learning_rate = torch.Tensor([lr])<|MERGE_RESOLUTION|>--- conflicted
+++ resolved
@@ -586,11 +586,7 @@
         )
         self.stream_names = stream_names
         self.critic = CentralizedValueNetwork(
-<<<<<<< HEAD
-            stream_names, observation_shapes, network_settings, num_agents=3
-=======
             stream_names, sensor_specs, network_settings
->>>>>>> f391b350
         )
 
     @property
