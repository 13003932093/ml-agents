from mlagents.torch_utils import torch
from typing import Tuple, Optional, List
from mlagents.trainers.torch.layers import LinearEncoder, Initialization, linear_layer


class MultiHeadAttention(torch.nn.Module):
    """
    Multi Head Attention module. We do not use the regular Torch implementation since
    Barracuda does not support some operators it uses.
    Takes as input to the forward method 3 tensors:
     - query: of dimensions (batch_size, number_of_queries, embedding_size)
     - key: of dimensions (batch_size, number_of_keys, embedding_size)
     - value: of dimensions (batch_size, number_of_keys, embedding_size)
    The forward method will return 2 tensors:
     - The output: (batch_size, number_of_queries, embedding_size)
     - The attention matrix: (batch_size, num_heads, number_of_queries, number_of_keys)
    """

    NEG_INF = -1e6

    def __init__(self, embedding_size: int, num_heads: int):
        super().__init__()
        self.n_heads, self.embedding_size = num_heads, embedding_size
        self.head_size: int = self.embedding_size // self.n_heads

    def forward(
        self,
        query: torch.Tensor,
        key: torch.Tensor,
        value: torch.Tensor,
        n_q: int,
        n_k: int,
        key_mask: Optional[torch.Tensor] = None,
    ) -> Tuple[torch.Tensor, torch.Tensor]:
        b = -1  # the batch size

        query = query.reshape(
            b, n_q, self.n_heads, self.head_size
        )  # (b, n_q, h, emb / h)
        key = key.reshape(b, n_k, self.n_heads, self.head_size)  # (b, n_k, h, emb / h)
        value = value.reshape(
            b, n_k, self.n_heads, self.head_size
        )  # (b, n_k, h, emb / h)

        query = query.permute([0, 2, 1, 3])  # (b, h, n_q, emb / h)
        # The next few lines are equivalent to : key.permute([0, 2, 3, 1])
        # This is a hack, ONNX will compress two permute operations and
        # Barracuda will not like seeing `permute([0,2,3,1])`
        key = key.permute([0, 2, 1, 3])  # (b, h, emb / h, n_k)
        key -= 1
        key += 1
        key = key.permute([0, 1, 3, 2])  # (b, h, emb / h, n_k)

        qk = torch.matmul(query, key)  # (b, h, n_q, n_k)

        if key_mask is None:
            qk = qk / (self.embedding_size ** 0.5)
        else:
            key_mask = key_mask.reshape(b, 1, 1, n_k)
            qk = (1 - key_mask) * qk / (
                self.embedding_size ** 0.5
            ) + key_mask * self.NEG_INF

        att = torch.softmax(qk, dim=3)  # (b, h, n_q, n_k)

        value = value.permute([0, 2, 1, 3])  # (b, h, n_k, emb / h)
        value_attention = torch.matmul(att, value)  # (b, h, n_q, emb / h)

        value_attention = value_attention.permute([0, 2, 1, 3])  # (b, n_q, h, emb / h)
        value_attention = value_attention.reshape(
            b, n_q, self.embedding_size
        )  # (b, n_q, emb)

        return value_attention, att


class EntityEmbeddings(torch.nn.Module):
    """
    """

    def __init__(
        self,
        x_self_size: int,
        entity_sizes: List[int],
        entity_num_max_elements: List[int],
        embedding_size: int,
        concat_self: bool = True,
    ):
        super().__init__()
        self.self_size: int = x_self_size
        self.entity_sizes: List[int] = entity_sizes
        self.entity_num_max_elements: List[int] = entity_num_max_elements
        self.concat_self: bool = concat_self
        # If not concatenating self, input to encoder is just entity size
        if not concat_self:
            self.self_size = 0
        self.ent_encoders = torch.nn.ModuleList(
            [
                LinearEncoder(self.self_size + ent_size, 2, embedding_size)
                for ent_size in self.entities_sizes
            ]
        )

    def forward(
        self, x_self: torch.Tensor, entities: List[torch.Tensor]
    ) -> Tuple[torch.Tensor, int]:
        if self.concat_self:
            # Concatenate all observations with self
            self_and_ent: List[torch.Tensor] = []
            for num_entities, ent in zip(self.entities_num_max_elements, entities):
                expanded_self = x_self.reshape(-1, 1, self.self_size)
                expanded_self = torch.cat([expanded_self] * num_entities, dim=1)
                self_and_ent.append(torch.cat([expanded_self, ent], dim=2))
        else:
            self_and_ent = entities
            # Encode and concatenate entites
        encoded_entities = torch.cat(
            [ent_encoder(x) for ent_encoder, x in zip(self.ent_encoders, self_and_ent)],
            dim=1,
        )
        return encoded_entities

    @staticmethod
    def get_masks(observations: List[torch.Tensor]) -> List[torch.Tensor]:
        """
        Takes a List of Tensors and returns a List of mask Tensor with 1 if the input was
        all zeros (on dimension 2) and 0 otherwise. This is used in the Attention
        layer to mask the padding observations.
        """
        with torch.no_grad():
            # Generate the masking tensors for each entities tensor (mask only if all zeros)
            key_masks: List[torch.Tensor] = [
                (torch.sum(ent ** 2, axis=2) < 0.01).type(torch.FloatTensor)
                for ent in observations
            ]
        return key_masks


<<<<<<< HEAD
class SmallestAttention(torch.nn.Module):
    def __init__(
        self,
        x_self_size: int,
        entities_sizes: List[int],
        embedding_size: int,
        output_size: Optional[int] = None,
    ):
        super().__init__()
        self.self_size = x_self_size
        self.entities_sizes = entities_sizes
        self.entities_num_max_elements: Optional[List[int]] = None
        self.ent_encoders = torch.nn.ModuleList(
            [
                LinearEncoder(self.self_size + ent_size, 2, embedding_size)
                # LinearEncoder(self.self_size + ent_size, 3, embedding_size)
                # LinearEncoder(self.self_size + ent_size, 1, embedding_size)
                for ent_size in self.entities_sizes
            ]
        )
        self.importance_layer = LinearEncoder(embedding_size, 1, 1)

    def forward(
        self,
        x_self: torch.Tensor,
        entities: List[torch.Tensor],
        key_masks: List[torch.Tensor],
    ) -> torch.Tensor:
        # Gather the maximum number of entities information
        if self.entities_num_max_elements is None:
            self.entities_num_max_elements = []
            for ent in entities:
                self.entities_num_max_elements.append(ent.shape[1])
        # Concatenate all observations with self
        self_and_ent: List[torch.Tensor] = []
        for num_entities, ent in zip(self.entities_num_max_elements, entities):
            expanded_self = x_self.reshape(-1, 1, self.self_size)
            # .repeat(
            #     1, num_entities, 1
            # )
            expanded_self = torch.cat([expanded_self] * num_entities, dim=1)
            self_and_ent.append(torch.cat([expanded_self, ent], dim=2))
        # Generate the tensor that will serve as query, key and value to self attention
        qkv = torch.cat(
            [ent_encoder(x) for ent_encoder, x in zip(self.ent_encoders, self_and_ent)],
            dim=1,
        )
        mask = torch.cat(key_masks, dim=1)
        # Feed to self attention
        max_num_ent = sum(self.entities_num_max_elements)

        importance = self.importance_layer(qkv) + mask.unsqueeze(2) * -1e6
        importance = torch.softmax(importance, dim=1)
        weighted_qkv = qkv * importance

        output = torch.sum(weighted_qkv, dim=1)
        output = torch.cat([output, x_self], dim=1)

=======
class ResidualSelfAttention(torch.nn.Module):
    """
    A simple architecture inspired from https://arxiv.org/pdf/1909.07528.pdf that uses
    multi head self attention to encode information about a "Self" and a list of
    relevant "Entities".
    """

    EPSILON = 1e-7

    def __init__(
        self,
        embedding_size: int,
        entity_num_max_elements: List[int],
        num_heads: int = 4,
    ):
        super().__init__()
        self.entity_num_max_elements: List[int] = entity_num_max_elements
        self.max_num_ent = sum(entity_num_max_elements)
        self.attention = MultiHeadAttention(
            num_heads=num_heads, embedding_size=embedding_size
        )

        self.fc_q = linear_layer(
            embedding_size,
            embedding_size,
            kernel_init=Initialization.Normal,
            kernel_gain=(0.125 / embedding_size) ** 0.5,
        )
        self.fc_k = linear_layer(
            embedding_size,
            embedding_size,
            kernel_init=Initialization.Normal,
            kernel_gain=(0.125 / embedding_size) ** 0.5,
        )
        self.fc_v = linear_layer(
            embedding_size,
            embedding_size,
            kernel_init=Initialization.Normal,
            kernel_gain=(0.125 / embedding_size) ** 0.5,
        )
        self.fc_out = linear_layer(
            embedding_size,
            embedding_size,
            kernel_init=Initialization.Normal,
            kernel_gain=(0.125 / embedding_size) ** 0.5,
        )

    def forward(self, inp: torch.Tensor, key_masks: List[torch.Tensor]) -> torch.Tensor:
        # Gather the maximum number of entities information
        mask = torch.cat(key_masks, dim=1)
        # Feed to self attention
        query = self.fc_q(inp)  # (b, n_q, emb)
        key = self.fc_k(inp)  # (b, n_k, emb)
        value = self.fc_v(inp)  # (b, n_k, emb)
        output, _ = self.attention(
            query, key, value, self.max_num_ent, self.max_num_ent, mask
        )
        # Residual
        output = self.fc_out(output) + inp
        # Average Pooling
        numerator = torch.sum(
            output * (1 - mask).reshape(-1, self.max_num_ent, 1), dim=1
        )
        denominator = torch.sum(1 - mask, dim=1, keepdim=True) + self.EPSILON
        output = numerator / denominator
        # Residual between x_self and the output of the module
>>>>>>> c90472ca
        return output<|MERGE_RESOLUTION|>--- conflicted
+++ resolved
@@ -136,7 +136,6 @@
         return key_masks
 
 
-<<<<<<< HEAD
 class SmallestAttention(torch.nn.Module):
     def __init__(
         self,
@@ -186,8 +185,6 @@
         )
         mask = torch.cat(key_masks, dim=1)
         # Feed to self attention
-        max_num_ent = sum(self.entities_num_max_elements)
-
         importance = self.importance_layer(qkv) + mask.unsqueeze(2) * -1e6
         importance = torch.softmax(importance, dim=1)
         weighted_qkv = qkv * importance
@@ -195,7 +192,7 @@
         output = torch.sum(weighted_qkv, dim=1)
         output = torch.cat([output, x_self], dim=1)
 
-=======
+
 class ResidualSelfAttention(torch.nn.Module):
     """
     A simple architecture inspired from https://arxiv.org/pdf/1909.07528.pdf that uses
@@ -262,5 +259,4 @@
         denominator = torch.sum(1 - mask, dim=1, keepdim=True) + self.EPSILON
         output = numerator / denominator
         # Residual between x_self and the output of the module
->>>>>>> c90472ca
         return output