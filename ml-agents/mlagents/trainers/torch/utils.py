from typing import List, Optional, Tuple
from mlagents.torch_utils import torch, nn
import numpy as np

from mlagents.trainers.torch.encoders import (
    SimpleVisualEncoder,
    ResNetVisualEncoder,
    NatureVisualEncoder,
    SmallVisualEncoder,
    VectorInput,
)
from mlagents.trainers.settings import EncoderType, ScheduleType
from mlagents.trainers.exception import UnityTrainerException
from mlagents_envs.base_env import SensorSpec


class ModelUtils:
    # Minimum supported side for each encoder type. If refactoring an encoder, please
    # adjust these also.
    MIN_RESOLUTION_FOR_ENCODER = {
        EncoderType.MATCH3: 5,
        EncoderType.SIMPLE: 20,
        EncoderType.NATURE_CNN: 36,
        EncoderType.RESNET: 15,
    }

    @staticmethod
    def update_learning_rate(optim: torch.optim.Optimizer, lr: float) -> None:
        """
        Apply a learning rate to a torch optimizer.
        :param optim: Optimizer
        :param lr: Learning rate
        """
        for param_group in optim.param_groups:
            param_group["lr"] = lr

    class DecayedValue:
        def __init__(
            self,
            schedule: ScheduleType,
            initial_value: float,
            min_value: float,
            max_step: int,
        ):
            """
            Object that represnets value of a parameter that should be decayed, assuming it is a function of
            global_step.
            :param schedule: Type of learning rate schedule.
            :param initial_value: Initial value before decay.
            :param min_value: Decay value to this value by max_step.
            :param max_step: The final step count where the return value should equal min_value.
            :param global_step: The current step count.
            :return: The value.
            """
            self.schedule = schedule
            self.initial_value = initial_value
            self.min_value = min_value
            self.max_step = max_step

        def get_value(self, global_step: int) -> float:
            """
            Get the value at a given global step.
            :param global_step: Step count.
            :returns: Decayed value at this global step.
            """
            if self.schedule == ScheduleType.CONSTANT:
                return self.initial_value
            elif self.schedule == ScheduleType.LINEAR:
                return ModelUtils.polynomial_decay(
                    self.initial_value, self.min_value, self.max_step, global_step
                )
            else:
                raise UnityTrainerException(f"The schedule {self.schedule} is invalid.")

    @staticmethod
    def polynomial_decay(
        initial_value: float,
        min_value: float,
        max_step: int,
        global_step: int,
        power: float = 1.0,
    ) -> float:
        """
        Get a decayed value based on a polynomial schedule, with respect to the current global step.
        :param initial_value: Initial value before decay.
        :param min_value: Decay value to this value by max_step.
        :param max_step: The final step count where the return value should equal min_value.
        :param global_step: The current step count.
        :param power: Power of polynomial decay. 1.0 (default) is a linear decay.
        :return: The current decayed value.
        """
        global_step = min(global_step, max_step)
        decayed_value = (initial_value - min_value) * (
            1 - float(global_step) / max_step
        ) ** (power) + min_value
        return decayed_value

    @staticmethod
    def get_encoder_for_type(encoder_type: EncoderType) -> nn.Module:
        ENCODER_FUNCTION_BY_TYPE = {
            EncoderType.SIMPLE: SimpleVisualEncoder,
            EncoderType.NATURE_CNN: NatureVisualEncoder,
            EncoderType.RESNET: ResNetVisualEncoder,
            EncoderType.MATCH3: SmallVisualEncoder,
        }
        return ENCODER_FUNCTION_BY_TYPE.get(encoder_type)

    @staticmethod
    def _check_resolution_for_encoder(
        height: int, width: int, vis_encoder_type: EncoderType
    ) -> None:
        min_res = ModelUtils.MIN_RESOLUTION_FOR_ENCODER[vis_encoder_type]
        if height < min_res or width < min_res:
            raise UnityTrainerException(
                f"Visual observation resolution ({width}x{height}) is too small for"
                f"the provided EncoderType ({vis_encoder_type.value}). The min dimension is {min_res}"
            )

    @staticmethod
    def get_encoder_for_obs(
        shape: Tuple[int, ...],
        normalize: bool,
        h_size: int,
        vis_encode_type: EncoderType,
    ) -> Tuple[nn.Module, int]:
        """
        Returns the encoder and the size of the appropriate encoder.
        :param shape: Tuples that represent the observation dimension.
        :param normalize: Normalize all vector inputs.
        :param h_size: Number of hidden units per layer.
        :param vis_encode_type: Type of visual encoder to use.
        """
        if len(shape) == 1:
            # Case rank 1 tensor
            return (VectorInput(shape[0], normalize), shape[0])
        if len(shape) == 3:
            ModelUtils._check_resolution_for_encoder(
                shape[0], shape[1], vis_encode_type
            )
            visual_encoder_class = ModelUtils.get_encoder_for_type(vis_encode_type)
            return (visual_encoder_class(shape[0], shape[1], shape[2], h_size), h_size)
        raise UnityTrainerException(f"Unsupported shape of {shape} for observation")

    @staticmethod
    def create_input_processors(
        sensor_specs: List[SensorSpec],
        h_size: int,
        vis_encode_type: EncoderType,
        normalize: bool = False,
<<<<<<< HEAD
    ) -> Tuple[nn.ModuleList, int]:
=======
    ) -> Tuple[nn.ModuleList, List[int]]:
>>>>>>> 87c9a0b1
        """
        Creates visual and vector encoders, along with their normalizers.
        :param sensor_specs: List of SensorSpec that represent the observation dimensions.
        :param action_size: Number of additional un-normalized inputs to each vector encoder. Used for
            conditioning network on other values (e.g. actions for a Q function)
        :param h_size: Number of hidden units per layer.
        :param vis_encode_type: Type of visual encoder to use.
        :param unnormalized_inputs: Vector inputs that should not be normalized, and added to the vector
            obs.
        :param normalize: Normalize all vector inputs.
        :return: Tuple of visual encoders and vector encoders each as a list.
        """
        encoders: List[nn.Module] = []
<<<<<<< HEAD

        visual_encoder_class = ModelUtils.get_encoder_for_type(vis_encode_type)
        total_encoded_size = 0
        for i, dimension in enumerate(observation_shapes):
            if len(dimension) == 3:
                ModelUtils._check_resolution_for_encoder(
                    dimension[0], dimension[1], vis_encode_type
                )
                encoders.append(
                    visual_encoder_class(
                        dimension[0], dimension[1], dimension[2], h_size
                    )
                )
                total_encoded_size += h_size
            elif len(dimension) == 1:
                vector_size = dimension[0]
                encoders.append(VectorInput(vector_size, normalize))
                total_encoded_size += vector_size
            else:
                raise UnityTrainerException(
                    f"Unsupported shape of {dimension} for observation {i}"
                )

        # Total output size for all inputs + CNNs
        return (nn.ModuleList(encoders), total_encoded_size)
=======
        embedding_sizes: List[int] = []
        for sen_spec in sensor_specs:
            encoder, embedding_size = ModelUtils.get_encoder_for_obs(
                sen_spec.shape, normalize, h_size, vis_encode_type
            )
            encoders.append(encoder)
            embedding_sizes.append(embedding_size)

        return (nn.ModuleList(encoders), embedding_sizes)
>>>>>>> 87c9a0b1

    @staticmethod
    def list_to_tensor(
        ndarray_list: List[np.ndarray], dtype: Optional[torch.dtype] = torch.float32
    ) -> torch.Tensor:
        """
        Converts a list of numpy arrays into a tensor. MUCH faster than
        calling as_tensor on the list directly.
        """
        return torch.as_tensor(np.asanyarray(ndarray_list), dtype=dtype)

    @staticmethod
    def list_to_tensor_list(
        ndarray_list: List[np.ndarray], dtype: Optional[torch.dtype] = torch.float32
    ) -> torch.Tensor:
        """
        Converts a list of numpy arrays into a list of tensors. MUCH faster than
        calling as_tensor on the list directly.
        """
        return [
            torch.as_tensor(np.asanyarray(_arr), dtype=dtype) for _arr in ndarray_list
        ]

    @staticmethod
    def to_numpy(tensor: torch.Tensor) -> np.ndarray:
        """
        Converts a Torch Tensor to a numpy array. If the Tensor is on the GPU, it will
        be brought to the CPU.
        """
        return tensor.detach().cpu().numpy()

    @staticmethod
    def break_into_branches(
        concatenated_logits: torch.Tensor, action_size: List[int]
    ) -> List[torch.Tensor]:
        """
        Takes a concatenated set of logits that represent multiple discrete action branches
        and breaks it up into one Tensor per branch.
        :param concatenated_logits: Tensor that represents the concatenated action branches
        :param action_size: List of ints containing the number of possible actions for each branch.
        :return: A List of Tensors containing one tensor per branch.
        """
        action_idx = [0] + list(np.cumsum(action_size))
        branched_logits = [
            concatenated_logits[:, action_idx[i] : action_idx[i + 1]]
            for i in range(len(action_size))
        ]
        return branched_logits

    @staticmethod
    def actions_to_onehot(
        discrete_actions: torch.Tensor, action_size: List[int]
    ) -> List[torch.Tensor]:
        """
        Takes a tensor of discrete actions and turns it into a List of onehot encoding for each
        action.
        :param discrete_actions: Actions in integer form.
        :param action_size: List of branch sizes. Should be of same size as discrete_actions'
        last dimension.
        :return: List of one-hot tensors, one representing each branch.
        """
        onehot_branches = [
            torch.nn.functional.one_hot(_act.T, action_size[i]).float()
            for i, _act in enumerate(discrete_actions.long().T)
        ]
        return onehot_branches

    @staticmethod
    def dynamic_partition(
        data: torch.Tensor, partitions: torch.Tensor, num_partitions: int
    ) -> List[torch.Tensor]:
        """
        Torch implementation of dynamic_partition :
        https://www.tensorflow.org/api_docs/python/tf/dynamic_partition
        Splits the data Tensor input into num_partitions Tensors according to the indices in
        partitions.
        :param data: The Tensor data that will be split into partitions.
        :param partitions: An indices tensor that determines in which partition each element
        of data will be in.
        :param num_partitions: The number of partitions to output. Corresponds to the
        maximum possible index in the partitions argument.
        :return: A list of Tensor partitions (Their indices correspond to their partition index).
        """
        res: List[torch.Tensor] = []
        for i in range(num_partitions):
            res += [data[(partitions == i).nonzero().squeeze(1)]]
        return res

    @staticmethod
    def masked_mean(tensor: torch.Tensor, masks: torch.Tensor) -> torch.Tensor:
        """
        Returns the mean of the tensor but ignoring the values specified by masks.
        Used for masking out loss functions.
        :param tensor: Tensor which needs mean computation.
        :param masks: Boolean tensor of masks with same dimension as tensor.
        """
        return (tensor.T * masks).sum() / torch.clamp(
            (torch.ones_like(tensor.T) * masks).float().sum(), min=1.0
        )

    @staticmethod
    def soft_update(source: nn.Module, target: nn.Module, tau: float) -> None:
        """
        Performs an in-place polyak update of the target module based on the source,
        by a ratio of tau. Note that source and target modules must have the same
        parameters, where:
            target = tau * source + (1-tau) * target
        :param source: Source module whose parameters will be used.
        :param target: Target module whose parameters will be updated.
        :param tau: Percentage of source parameters to use in average. Setting tau to
            1 will copy the source parameters to the target.
        """
        with torch.no_grad():
            for source_param, target_param in zip(
                source.parameters(), target.parameters()
            ):
                target_param.data.mul_(1.0 - tau)
                torch.add(
                    target_param.data,
                    source_param.data,
                    alpha=tau,
                    out=target_param.data,
                )<|MERGE_RESOLUTION|>--- conflicted
+++ resolved
@@ -147,11 +147,7 @@
         h_size: int,
         vis_encode_type: EncoderType,
         normalize: bool = False,
-<<<<<<< HEAD
-    ) -> Tuple[nn.ModuleList, int]:
-=======
     ) -> Tuple[nn.ModuleList, List[int]]:
->>>>>>> 87c9a0b1
         """
         Creates visual and vector encoders, along with their normalizers.
         :param sensor_specs: List of SensorSpec that represent the observation dimensions.
@@ -165,33 +161,6 @@
         :return: Tuple of visual encoders and vector encoders each as a list.
         """
         encoders: List[nn.Module] = []
-<<<<<<< HEAD
-
-        visual_encoder_class = ModelUtils.get_encoder_for_type(vis_encode_type)
-        total_encoded_size = 0
-        for i, dimension in enumerate(observation_shapes):
-            if len(dimension) == 3:
-                ModelUtils._check_resolution_for_encoder(
-                    dimension[0], dimension[1], vis_encode_type
-                )
-                encoders.append(
-                    visual_encoder_class(
-                        dimension[0], dimension[1], dimension[2], h_size
-                    )
-                )
-                total_encoded_size += h_size
-            elif len(dimension) == 1:
-                vector_size = dimension[0]
-                encoders.append(VectorInput(vector_size, normalize))
-                total_encoded_size += vector_size
-            else:
-                raise UnityTrainerException(
-                    f"Unsupported shape of {dimension} for observation {i}"
-                )
-
-        # Total output size for all inputs + CNNs
-        return (nn.ModuleList(encoders), total_encoded_size)
-=======
         embedding_sizes: List[int] = []
         for sen_spec in sensor_specs:
             encoder, embedding_size = ModelUtils.get_encoder_for_obs(
@@ -201,7 +170,6 @@
             embedding_sizes.append(embedding_size)
 
         return (nn.ModuleList(encoders), embedding_sizes)
->>>>>>> 87c9a0b1
 
     @staticmethod
     def list_to_tensor(
