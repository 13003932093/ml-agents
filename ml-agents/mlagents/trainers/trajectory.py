--- conflicted
+++ resolved
@@ -75,28 +75,19 @@
         step of the trajectory.
         """
         agent_buffer_trajectory = AgentBuffer()
-<<<<<<< HEAD
-        curr_obs = self.steps[0].obs
-=======
         obs = self.steps[0].obs
->>>>>>> 87c9a0b1
         for step, exp in enumerate(self.steps):
             if step < len(self.steps) - 1:
                 next_obs = self.steps[step + 1].obs
             else:
                 next_obs = self.next_obs
-<<<<<<< HEAD
-            agent_buffer_trajectory["obs"].append(curr_obs)
-            agent_buffer_trajectory["next_obs"].append(next_obs)
-            agent_buffer_trajectory["critic_obs"].append(exp.collab_obs)
-=======
 
             num_obs = len(obs)
             for i in range(num_obs):
                 agent_buffer_trajectory[ObsUtil.get_name_at(i)].append(obs[i])
                 agent_buffer_trajectory[ObsUtil.get_name_at_next(i)].append(next_obs[i])
+            agent_buffer_trajectory["critic_obs"].append(exp.collab_obs)
 
->>>>>>> 87c9a0b1
             if exp.memory is not None:
                 agent_buffer_trajectory["memory"].append(exp.memory)
 
@@ -129,13 +120,8 @@
             agent_buffer_trajectory["prev_action"].append(exp.prev_action)
             agent_buffer_trajectory["environment_rewards"].append(exp.reward)
 
-<<<<<<< HEAD
-            # Store the next obs as the current
-            curr_obs = next_obs
-=======
             # Store the next visual obs as the current
             obs = next_obs
->>>>>>> 87c9a0b1
         return agent_buffer_trajectory
 
     @property
