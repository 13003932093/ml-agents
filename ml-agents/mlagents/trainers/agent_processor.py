import sys
import numpy as np
from typing import List, Dict, TypeVar, Generic, Tuple, Any, Union
from collections import defaultdict, Counter
import queue

from mlagents_envs.base_env import (
    ActionTuple,
    DecisionSteps,
    DecisionStep,
    TerminalSteps,
    TerminalStep,
)
from mlagents_envs.side_channel.stats_side_channel import (
    StatsAggregationMethod,
    EnvironmentStats,
)
from mlagents.trainers.trajectory import Trajectory, AgentExperience
from mlagents.trainers.policy import Policy
from mlagents.trainers.action_info import ActionInfo, ActionInfoOutputs
from mlagents.trainers.torch.action_log_probs import LogProbsTuple
from mlagents.trainers.stats import StatsReporter
from mlagents.trainers.behavior_id_utils import get_global_agent_id

T = TypeVar("T")


class AgentProcessor:
    """
    AgentProcessor contains a dictionary per-agent trajectory buffers. The buffers are indexed by agent_id.
    Buffer also contains an update_buffer that corresponds to the buffer used when updating the model.
    One AgentProcessor should be created per agent group.
    """

    def __init__(
        self,
        policy: Policy,
        behavior_id: str,
        stats_reporter: StatsReporter,
        max_trajectory_length: int = sys.maxsize,
    ):
        """
        Create an AgentProcessor.

        :param trainer: Trainer instance connected to this AgentProcessor. Trainer is given trajectory
        when it is finished.
        :param policy: Policy instance associated with this AgentProcessor.
        :param max_trajectory_length: Maximum length of a trajectory before it is added to the trainer.
        :param stats_category: The category under which to write the stats. Usually, this comes from the Trainer.
        """
        self.experience_buffers: Dict[str, List[AgentExperience]] = defaultdict(list)
        self.last_step_result: Dict[str, Tuple[DecisionStep, int]] = {}
        # current_group_obs is used to collect the last seen obs of all the agents in the same group,
        # and assemble the next_collab_obs.
        self.current_group_obs: Dict[str, Dict[str, List[np.ndarray]]] = defaultdict(
            lambda: defaultdict(list)
        )
<<<<<<< HEAD
=======
        # last_group_obs is used to collect the last seen obs of all the agents in the same group,
        # and assemble the collab_obs.
        self.last_group_obs: Dict[str, Dict[str, List[np.ndarray]]] = defaultdict(
            lambda: defaultdict(list)
        )
>>>>>>> fb86a573
        # last_take_action_outputs stores the action a_t taken before the current observation s_(t+1), while
        # grabbing previous_action from the policy grabs the action PRIOR to that, a_(t-1).
        self.last_take_action_outputs: Dict[str, ActionInfoOutputs] = {}
        # Note: In the future this policy reference will be the policy of the env_manager and not the trainer.
        # We can in that case just grab the action from the policy rather than having it passed in.
        self.policy = policy
        self.episode_steps: Counter = Counter()
        self.episode_rewards: Dict[str, float] = defaultdict(float)
        self.stats_reporter = stats_reporter
        self.max_trajectory_length = max_trajectory_length
        self.trajectory_queues: List[AgentManagerQueue[Trajectory]] = []
        self.behavior_id = behavior_id

    def add_experiences(
        self,
        decision_steps: DecisionSteps,
        terminal_steps: TerminalSteps,
        worker_id: int,
        previous_action: ActionInfo,
    ) -> None:
        """
        Adds experiences to each agent's experience history.
        :param decision_steps: current DecisionSteps.
        :param terminal_steps: current TerminalSteps.
        :param previous_action: The outputs of the Policy's get_action method.
        """
        take_action_outputs = previous_action.outputs
        if take_action_outputs:
            for _entropy in take_action_outputs["entropy"]:
                self.stats_reporter.add_stat("Policy/Entropy", _entropy)

        # Make unique agent_ids that are global across workers
        action_global_agent_ids = [
            get_global_agent_id(worker_id, ag_id) for ag_id in previous_action.agent_ids
        ]
        for global_id in action_global_agent_ids:
            if global_id in self.last_step_result:  # Don't store if agent just reset
                self.last_take_action_outputs[global_id] = take_action_outputs

        # Iterate over all the terminal steps, first gather all the teammate obs
        # and then create the AgentExperiences/Trajectories
        for terminal_step in terminal_steps.values():
            local_id = terminal_step.agent_id
            global_id = get_global_agent_id(worker_id, local_id)
            self._gather_teammate_obs(terminal_step, global_id)
        for terminal_step in terminal_steps.values():
            local_id = terminal_step.agent_id
            global_id = get_global_agent_id(worker_id, local_id)
<<<<<<< HEAD
            self._assemble_trajectory(terminal_step, global_id)
        self.current_group_obs.clear()
=======
            self._process_step(
                terminal_step, global_id, terminal_steps.agent_id_to_index[local_id]
            )
            # Clear the last seen group obs when agents die.
            self._clear_teammate_obs(global_id)
>>>>>>> fb86a573

        # Clean the last experience dictionary for terminal steps
        for terminal_step in terminal_steps.values():
            local_id = terminal_step.agent_id
            global_id = get_global_agent_id(worker_id, local_id)

        # Iterate over all the decision steps, first gather all the teammate obs
        # and then create the trajectories
        for ongoing_step in decision_steps.values():
            local_id = ongoing_step.agent_id
            global_id = get_global_agent_id(worker_id, local_id)
            self._gather_teammate_obs(ongoing_step, global_id)
        for ongoing_step in decision_steps.values():
            local_id = ongoing_step.agent_id
            global_id = get_global_agent_id(worker_id, local_id)
<<<<<<< HEAD
            self._assemble_trajectory(ongoing_step, global_id)
        self.current_group_obs.clear()
=======
            self._process_step(
                ongoing_step, global_id, decision_steps.agent_id_to_index[local_id]
            )
>>>>>>> fb86a573

        for _gid in action_global_agent_ids:
            # If the ID doesn't have a last step result, the agent just reset,
            # don't store the action.
            if _gid in self.last_step_result:
                if "action" in take_action_outputs:
                    self.policy.save_previous_action(
                        [_gid], take_action_outputs["action"]
                    )

    def _gather_teammate_obs(
        self, step: Union[TerminalStep, DecisionStep], global_id: str
    ) -> None:
        stored_decision_step, idx = self.last_step_result.get(global_id, (None, None))
        if stored_decision_step is not None:
            if step.team_manager_id is not None:
                self.last_group_obs[step.team_manager_id][
                    global_id
                ] = stored_decision_step.obs
                self.current_group_obs[step.team_manager_id][global_id] = step.obs

    def _clear_teammate_obs(self, global_id: str) -> None:
        for _manager_id, _team_group in self.current_group_obs.items():
            self._safe_delete(_team_group, global_id)
            if not _team_group:  # if dict is empty
                self._safe_delete(_team_group, _manager_id)
        for _manager_id, _team_group in self.last_group_obs.items():
            self._safe_delete(_team_group, global_id)
            if not _team_group:  # if dict is empty
                self._safe_delete(_team_group, _manager_id)

    def _process_step(
        self, step: Union[TerminalStep, DecisionStep], global_id: str, index: int
    ) -> None:
        terminated = isinstance(step, TerminalStep)
        stored_decision_step, idx = self.last_step_result.get(global_id, (None, None))
        stored_take_action_outputs = self.last_take_action_outputs.get(global_id, None)
        if not terminated:
            # Index is needed to grab from last_take_action_outputs
            self.last_step_result[global_id] = (step, index)

        # This state is the consequence of a past action
        if stored_decision_step is not None and stored_take_action_outputs is not None:
            obs = stored_decision_step.obs
            if self.policy.use_recurrent:
                memory = self.policy.retrieve_memories([global_id])[0, :]
            else:
                memory = None
            done = terminated  # Since this is an ongoing step
            interrupted = step.interrupted if terminated else False
            # Add the outputs of the last eval
            stored_actions = stored_take_action_outputs["action"]
            action_tuple = ActionTuple(
                continuous=stored_actions.continuous[idx],
                discrete=stored_actions.discrete[idx],
            )
            stored_action_probs = stored_take_action_outputs["log_probs"]
            log_probs_tuple = LogProbsTuple(
                continuous=stored_action_probs.continuous[idx],
                discrete=stored_action_probs.discrete[idx],
            )
            action_mask = stored_decision_step.action_mask
            prev_action = self.policy.retrieve_previous_action([global_id])[0, :]

            # Assemble teammate_obs. If none saved, then it will be an empty list.
            collab_obs = []
            for _id, _obs in self.last_group_obs[step.team_manager_id].items():
                if _id != global_id:
                    collab_obs.append(_obs)

            experience = AgentExperience(
                obs=obs,
                collab_obs=collab_obs,
                reward=step.reward,
                done=done,
                action=action_tuple,
                action_probs=log_probs_tuple,
                action_mask=action_mask,
                prev_action=prev_action,
                interrupted=interrupted,
                memory=memory,
            )
<<<<<<< HEAD
            if step.team_manager_id is not None:
                self.current_group_obs[step.team_manager_id][global_id] += step.obs
            self.last_experience[global_id] = experience

    def _assemble_trajectory(
        self, step: Union[TerminalStep, DecisionStep], global_id: str
    ) -> None:
        if global_id in self.last_experience:
            experience = self.last_experience[global_id]
            terminated = isinstance(step, TerminalStep)

            # Add remaining shared obs to AgentExperience
            for _id, _exp in self.last_experience.items():
                if _id == global_id:
                    continue
                else:
                    self.last_experience[global_id].collab_obs.append(_exp.obs)
=======
>>>>>>> fb86a573
            # Add the value outputs if needed
            self.experience_buffers[global_id].append(experience)
            self.episode_rewards[global_id] += step.reward
            if not terminated:
                self.episode_steps[global_id] += 1

            # Add a trajectory segment to the buffer if terminal or the length has reached the time horizon
            if (
                len(self.experience_buffers[global_id]) >= self.max_trajectory_length
                or terminated
            ):
                next_obs = step.obs
                next_collab_obs = []
                for _id, _exp in self.current_group_obs[step.team_manager_id].items():
                    if _id != global_id:
                        next_collab_obs.append(_exp)

                trajectory = Trajectory(
                    steps=self.experience_buffers[global_id],
                    agent_id=global_id,
                    next_obs=next_obs,
                    next_collab_obs=next_collab_obs,
                    behavior_id=self.behavior_id,
                )
                for traj_queue in self.trajectory_queues:
                    traj_queue.put(trajectory)
                self.experience_buffers[global_id] = []
            if terminated:
                # Record episode length.
                self.stats_reporter.add_stat(
                    "Environment/Episode Length", self.episode_steps.get(global_id, 0)
                )
                self._clean_agent_data(global_id)

    def _clean_agent_data(self, global_id: str) -> None:
        """
        Removes the data for an Agent.
        """
        self._safe_delete(self.experience_buffers, global_id)
        self._safe_delete(self.last_take_action_outputs, global_id)
        self._safe_delete(self.last_step_result, global_id)
        self._safe_delete(self.episode_steps, global_id)
        self._safe_delete(self.episode_rewards, global_id)
        self.policy.remove_previous_action([global_id])
        self.policy.remove_memories([global_id])

    def _safe_delete(self, my_dictionary: Dict[Any, Any], key: Any) -> None:
        """
        Safe removes data from a dictionary. If not found,
        don't delete.
        """
        if key in my_dictionary:
            del my_dictionary[key]

    def publish_trajectory_queue(
        self, trajectory_queue: "AgentManagerQueue[Trajectory]"
    ) -> None:
        """
        Adds a trajectory queue to the list of queues to publish to when this AgentProcessor
        assembles a Trajectory
        :param trajectory_queue: Trajectory queue to publish to.
        """
        self.trajectory_queues.append(trajectory_queue)

    def end_episode(self) -> None:
        """
        Ends the episode, terminating the current trajectory and stopping stats collection for that
        episode. Used for forceful reset (e.g. in curriculum or generalization training.)
        """
        all_gids = list(self.experience_buffers.keys())  # Need to make copy
        for _gid in all_gids:
            self._clean_agent_data(_gid)


class AgentManagerQueue(Generic[T]):
    """
    Queue used by the AgentManager. Note that we make our own class here because in most implementations
    deque is sufficient and faster. However, if we want to switch to multiprocessing, we'll need to change
    out this implementation.
    """

    class Empty(Exception):
        """
        Exception for when the queue is empty.
        """

        pass

    def __init__(self, behavior_id: str, maxlen: int = 0):
        """
        Initializes an AgentManagerQueue. Note that we can give it a behavior_id so that it can be identified
        separately from an AgentManager.
        """
        self._maxlen: int = maxlen
        self._queue: queue.Queue = queue.Queue(maxsize=maxlen)
        self._behavior_id = behavior_id

    @property
    def maxlen(self):
        """
        The maximum length of the queue.
        :return: Maximum length of the queue.
        """
        return self._maxlen

    @property
    def behavior_id(self):
        """
        The Behavior ID of this queue.
        :return: Behavior ID associated with the queue.
        """
        return self._behavior_id

    def qsize(self) -> int:
        """
        Returns the approximate size of the queue. Note that values may differ
        depending on the underlying queue implementation.
        """
        return self._queue.qsize()

    def empty(self) -> bool:
        return self._queue.empty()

    def get_nowait(self) -> T:
        """
        Gets the next item from the queue, throwing an AgentManagerQueue.Empty exception
        if the queue is empty.
        """
        try:
            return self._queue.get_nowait()
        except queue.Empty:
            raise self.Empty("The AgentManagerQueue is empty.")

    def put(self, item: T) -> None:
        self._queue.put(item)


class AgentManager(AgentProcessor):
    """
    An AgentManager is an AgentProcessor that also holds a single trajectory and policy queue.
    Note: this leaves room for adding AgentProcessors that publish multiple trajectory queues.
    """

    def __init__(
        self,
        policy: Policy,
        behavior_id: str,
        stats_reporter: StatsReporter,
        max_trajectory_length: int = sys.maxsize,
        threaded: bool = True,
    ):
        super().__init__(policy, behavior_id, stats_reporter, max_trajectory_length)
        trajectory_queue_len = 20 if threaded else 0
        self.trajectory_queue: AgentManagerQueue[Trajectory] = AgentManagerQueue(
            self.behavior_id, maxlen=trajectory_queue_len
        )
        # NOTE: we make policy queues of infinite length to avoid lockups of the trainers.
        # In the environment manager, we make sure to empty the policy queue before continuing to produce steps.
        self.policy_queue: AgentManagerQueue[Policy] = AgentManagerQueue(
            self.behavior_id, maxlen=0
        )
        self.publish_trajectory_queue(self.trajectory_queue)

    def record_environment_stats(
        self, env_stats: EnvironmentStats, worker_id: int
    ) -> None:
        """
        Pass stats from the environment to the StatsReporter.
        Depending on the StatsAggregationMethod, either StatsReporter.add_stat or StatsReporter.set_stat is used.
        The worker_id is used to determine whether StatsReporter.set_stat should be used.

        :param env_stats:
        :param worker_id:
        :return:
        """
        for stat_name, value_list in env_stats.items():
            for val, agg_type in value_list:
                if agg_type == StatsAggregationMethod.AVERAGE:
                    self.stats_reporter.add_stat(stat_name, val, agg_type)
                elif agg_type == StatsAggregationMethod.SUM:
                    self.stats_reporter.add_stat(stat_name, val, agg_type)
                elif agg_type == StatsAggregationMethod.MOST_RECENT:
                    # In order to prevent conflicts between multiple environments,
                    # only stats from the first environment are recorded.
                    if worker_id == 0:
                        self.stats_reporter.set_stat(stat_name, val)<|MERGE_RESOLUTION|>--- conflicted
+++ resolved
@@ -55,14 +55,11 @@
         self.current_group_obs: Dict[str, Dict[str, List[np.ndarray]]] = defaultdict(
             lambda: defaultdict(list)
         )
-<<<<<<< HEAD
-=======
         # last_group_obs is used to collect the last seen obs of all the agents in the same group,
         # and assemble the collab_obs.
         self.last_group_obs: Dict[str, Dict[str, List[np.ndarray]]] = defaultdict(
             lambda: defaultdict(list)
         )
->>>>>>> fb86a573
         # last_take_action_outputs stores the action a_t taken before the current observation s_(t+1), while
         # grabbing previous_action from the policy grabs the action PRIOR to that, a_(t-1).
         self.last_take_action_outputs: Dict[str, ActionInfoOutputs] = {}
@@ -111,16 +108,11 @@
         for terminal_step in terminal_steps.values():
             local_id = terminal_step.agent_id
             global_id = get_global_agent_id(worker_id, local_id)
-<<<<<<< HEAD
-            self._assemble_trajectory(terminal_step, global_id)
-        self.current_group_obs.clear()
-=======
             self._process_step(
                 terminal_step, global_id, terminal_steps.agent_id_to_index[local_id]
             )
             # Clear the last seen group obs when agents die.
             self._clear_teammate_obs(global_id)
->>>>>>> fb86a573
 
         # Clean the last experience dictionary for terminal steps
         for terminal_step in terminal_steps.values():
@@ -136,14 +128,9 @@
         for ongoing_step in decision_steps.values():
             local_id = ongoing_step.agent_id
             global_id = get_global_agent_id(worker_id, local_id)
-<<<<<<< HEAD
-            self._assemble_trajectory(ongoing_step, global_id)
-        self.current_group_obs.clear()
-=======
             self._process_step(
                 ongoing_step, global_id, decision_steps.agent_id_to_index[local_id]
             )
->>>>>>> fb86a573
 
         for _gid in action_global_agent_ids:
             # If the ID doesn't have a last step result, the agent just reset,
@@ -226,26 +213,6 @@
                 interrupted=interrupted,
                 memory=memory,
             )
-<<<<<<< HEAD
-            if step.team_manager_id is not None:
-                self.current_group_obs[step.team_manager_id][global_id] += step.obs
-            self.last_experience[global_id] = experience
-
-    def _assemble_trajectory(
-        self, step: Union[TerminalStep, DecisionStep], global_id: str
-    ) -> None:
-        if global_id in self.last_experience:
-            experience = self.last_experience[global_id]
-            terminated = isinstance(step, TerminalStep)
-
-            # Add remaining shared obs to AgentExperience
-            for _id, _exp in self.last_experience.items():
-                if _id == global_id:
-                    continue
-                else:
-                    self.last_experience[global_id].collab_obs.append(_exp.obs)
-=======
->>>>>>> fb86a573
             # Add the value outputs if needed
             self.experience_buffers[global_id].append(experience)
             self.episode_rewards[global_id] += step.reward
