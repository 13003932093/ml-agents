--- conflicted
+++ resolved
@@ -13,12 +13,7 @@
     trainer_factory_mock.ghost_controller = GhostController()
     return TrainerController(
         trainer_factory=trainer_factory_mock,
-<<<<<<< HEAD
-        model_path="test_model_path",
-        summaries_dir="test_summaries_dir",
-=======
         output_path="test_model_path",
->>>>>>> 383de986
         run_id="test_run_id",
         save_freq=100,
         meta_curriculum=None,
@@ -37,12 +32,7 @@
     trainer_factory_mock.ghost_controller = GhostController()
     TrainerController(
         trainer_factory=trainer_factory_mock,
-<<<<<<< HEAD
-        model_path="",
-        summaries_dir="",
-=======
         output_path="",
->>>>>>> 383de986
         run_id="1",
         save_freq=1,
         meta_curriculum=None,
