import random
from typing import Dict, List, Any, Tuple
import numpy as np

from mlagents_envs.base_env import (
    ActionSpec,
    ActionTuple,
    BaseEnv,
    BehaviorSpec,
    DecisionSteps,
    TerminalSteps,
    BehaviorMapping,
)
from mlagents_envs.tests.test_rpc_utils import proto_from_steps_and_action
from mlagents_envs.communicator_objects.agent_info_action_pair_pb2 import (
    AgentInfoActionPairProto,
)

OBS_SIZE = 1
VIS_OBS_SIZE = (20, 20, 3)
STEP_SIZE = 0.2

TIME_PENALTY = 0.01
MIN_STEPS = int(1.0 / STEP_SIZE) + 1
SUCCESS_REWARD = 1.0 + MIN_STEPS * TIME_PENALTY


def clamp(x, min_val, max_val):
    return max(min_val, min(x, max_val))


class SimpleEnvironment(BaseEnv):
    """
    Very simple "game" - the agent has a position on [-1, 1], gets a reward of 1 if it reaches 1, and a reward of -1 if
    it reaches -1. The position is incremented by the action amount (clamped to [-step_size, step_size]).
    """

    def __init__(
        self,
        brain_names,
        step_size=STEP_SIZE,
        num_visual=0,
        num_vector=1,
        vis_obs_size=VIS_OBS_SIZE,
        vec_obs_size=OBS_SIZE,
        action_sizes=(1, 0),
    ):
        super().__init__()
        self.num_visual = num_visual
        self.num_vector = num_vector
        self.vis_obs_size = vis_obs_size
        self.vec_obs_size = vec_obs_size
        continuous_action_size, discrete_action_size = action_sizes
        discrete_tuple = tuple(2 for _ in range(discrete_action_size))
        action_spec = ActionSpec(continuous_action_size, discrete_tuple)
        self.total_action_size = (
            continuous_action_size + discrete_action_size
        )  # to set the goals/positions
        self.action_spec = action_spec
        self.behavior_spec = BehaviorSpec(self._make_obs_spec(), action_spec)
        self.action_spec = action_spec
        self.names = brain_names
        self.positions: Dict[str, List[float]] = {}
        self.step_count: Dict[str, float] = {}
        self.random = random.Random(str(self.behavior_spec))
        self.goal: Dict[str, int] = {}
        self.action = {}
        self.rewards: Dict[str, float] = {}
        self.final_rewards: Dict[str, List[float]] = {}
        self.step_result: Dict[str, Tuple[DecisionSteps, TerminalSteps]] = {}
        self.agent_id: Dict[str, int] = {}
        self.step_size = step_size  # defines the difficulty of the test

        for name in self.names:
            self.agent_id[name] = 0
            self.goal[name] = self.random.choice([-1, 1])
            self.rewards[name] = 0
            self.final_rewards[name] = []
            self._reset_agent(name)
            self.action[name] = None
            self.step_result[name] = None

    def _make_obs_spec(self) -> List[Any]:
        obs_spec: List[Any] = []
        for _ in range(self.num_vector):
            obs_spec.append((self.vec_obs_size,))
        for _ in range(self.num_visual):
            obs_spec.append(self.vis_obs_size)
        return obs_spec

    def _make_obs(self, value: float) -> List[np.ndarray]:
        obs = []
        for _ in range(self.num_vector):
            obs.append(np.ones((1, self.vec_obs_size), dtype=np.float32) * value)
        for _ in range(self.num_visual):
            obs.append(np.ones((1,) + self.vis_obs_size, dtype=np.float32) * value)
        return obs

    @property
    def behavior_specs(self):
        behavior_dict = {}
        for n in self.names:
            behavior_dict[n] = self.behavior_spec
        return BehaviorMapping(behavior_dict)

    def set_action_for_agent(self, behavior_name, agent_id, action):
        pass

    def set_actions(self, behavior_name, action):
        self.action[behavior_name] = action

    def get_steps(self, behavior_name):
        return self.step_result[behavior_name]

    def _take_action(self, name: str) -> bool:
        deltas = []
        _act = self.action[name]
        if self.action_spec.continuous_size > 0:
            for _cont in _act.continuous[0]:
                deltas.append(_cont)
        if self.action_spec.discrete_size > 0:
            for _disc in _act.discrete[0]:
                deltas.append(1 if _disc else -1)
        for i, _delta in enumerate(deltas):
            _delta = clamp(_delta, -self.step_size, self.step_size)
            self.positions[name][i] += _delta
            self.positions[name][i] = clamp(self.positions[name][i], -1, 1)
            self.step_count[name] += 1
            # Both must be in 1.0 to be done
        done = all(pos >= 1.0 or pos <= -1.0 for pos in self.positions[name])
        return done

    def _generate_mask(self):
        action_mask = None
        if self.action_spec.discrete_size > 0:
            # LL-Python API will return an empty dim if there is only 1 agent.
            ndmask = np.array(
                2 * self.action_spec.discrete_size * [False], dtype=np.bool
            )
            ndmask = np.expand_dims(ndmask, axis=0)
            action_mask = [ndmask]
        return action_mask

    def _compute_reward(self, name: str, done: bool) -> float:
        if done:
            reward = 0.0
            for _pos in self.positions[name]:
                reward += (SUCCESS_REWARD * _pos * self.goal[name]) / len(
                    self.positions[name]
                )
        else:
            reward = -TIME_PENALTY
        return reward

    def _reset_agent(self, name):
        self.goal[name] = self.random.choice([-1, 1])
        self.positions[name] = [0.0 for _ in range(self.total_action_size)]
        self.step_count[name] = 0
        self.rewards[name] = 0
        self.agent_id[name] = self.agent_id[name] + 1

    def _make_batched_step(
        self, name: str, done: bool, reward: float
    ) -> Tuple[DecisionSteps, TerminalSteps]:
        m_vector_obs = self._make_obs(self.goal[name])
        m_reward = np.array([reward], dtype=np.float32)
        m_agent_id = np.array([self.agent_id[name]], dtype=np.int32)
        action_mask = self._generate_mask()
        decision_step = DecisionSteps(m_vector_obs, m_reward, m_agent_id, action_mask)
        terminal_step = TerminalSteps.empty(self.behavior_spec)
        if done:
            self.final_rewards[name].append(self.rewards[name])
            self._reset_agent(name)
            new_vector_obs = self._make_obs(self.goal[name])
            (
                new_reward,
                new_done,
                new_agent_id,
                new_action_mask,
            ) = self._construct_reset_step(name)

            decision_step = DecisionSteps(
                new_vector_obs, new_reward, new_agent_id, new_action_mask
            )
            terminal_step = TerminalSteps(
                m_vector_obs, m_reward, np.array([False], dtype=np.bool), m_agent_id
            )
        return (decision_step, terminal_step)

    def _construct_reset_step(
        self, name: str
    ) -> Tuple[np.ndarray, np.ndarray, np.ndarray, np.ndarray]:
        new_reward = np.array([0.0], dtype=np.float32)
        new_done = np.array([False], dtype=np.bool)
        new_agent_id = np.array([self.agent_id[name]], dtype=np.int32)
        new_action_mask = self._generate_mask()
        return new_reward, new_done, new_agent_id, new_action_mask

    def step(self) -> None:
        assert all(action is not None for action in self.action.values())
        for name in self.names:

            done = self._take_action(name)
            reward = self._compute_reward(name, done)
            self.rewards[name] += reward
            self.step_result[name] = self._make_batched_step(name, done, reward)

    def reset(self) -> None:  # type: ignore
        for name in self.names:
            self._reset_agent(name)
            self.step_result[name] = self._make_batched_step(name, False, 0.0)

    @property
    def reset_parameters(self) -> Dict[str, str]:
        return {}

    def close(self):
        pass


class MemoryEnvironment(SimpleEnvironment):
    def __init__(self, brain_names, action_sizes=(1, 0), step_size=0.2):
        super().__init__(brain_names, action_sizes=action_sizes, step_size=step_size)
        # Number of steps to reveal the goal for. Lower is harder. Should be
        # less than 1/step_size to force agent to use memory
        self.num_show_steps = 2

    def _make_batched_step(
        self, name: str, done: bool, reward: float
    ) -> Tuple[DecisionSteps, TerminalSteps]:
        recurrent_obs_val = (
            self.goal[name] if self.step_count[name] <= self.num_show_steps else 0
        )
        m_vector_obs = self._make_obs(recurrent_obs_val)
        m_reward = np.array([reward], dtype=np.float32)
        m_agent_id = np.array([self.agent_id[name]], dtype=np.int32)
        action_mask = self._generate_mask()
        decision_step = DecisionSteps(m_vector_obs, m_reward, m_agent_id, action_mask)
        terminal_step = TerminalSteps.empty(self.behavior_spec)
        if done:
            self.final_rewards[name].append(self.rewards[name])
            self._reset_agent(name)
            recurrent_obs_val = (
                self.goal[name] if self.step_count[name] <= self.num_show_steps else 0
            )
            new_vector_obs = self._make_obs(recurrent_obs_val)
            (
                new_reward,
                new_done,
                new_agent_id,
                new_action_mask,
            ) = self._construct_reset_step(name)
            decision_step = DecisionSteps(
                new_vector_obs, new_reward, new_agent_id, new_action_mask
            )
            terminal_step = TerminalSteps(
                m_vector_obs, m_reward, np.array([False], dtype=np.bool), m_agent_id
            )
        return (decision_step, terminal_step)


class RecordEnvironment(SimpleEnvironment):
    def __init__(
        self,
        brain_names,
        step_size=0.2,
        num_visual=0,
        num_vector=1,
        action_sizes=(1, 0),
        n_demos=30,
    ):
        super().__init__(
            brain_names,
            step_size=step_size,
            num_visual=num_visual,
            num_vector=num_vector,
            action_sizes=action_sizes,
        )
        self.demonstration_protos: Dict[str, List[AgentInfoActionPairProto]] = {}
        self.n_demos = n_demos
        for name in self.names:
            self.demonstration_protos[name] = []

    def step(self) -> None:
        super().step()
        for name in self.names:
            discrete_actions = (
                self.action[name].discrete
                if self.action_spec.discrete_size > 0
                else None
            )
            continuous_actions = (
                self.action[name].continuous
                if self.action_spec.continuous_size > 0
                else None
            )
            self.demonstration_protos[name] += proto_from_steps_and_action(
                self.step_result[name][0],
                self.step_result[name][1],
                continuous_actions,
                discrete_actions,
            )
            self.demonstration_protos[name] = self.demonstration_protos[name][
                -self.n_demos :
            ]

    def solve(self) -> None:
        self.reset()
        for _ in range(self.n_demos):
            for name in self.names:
                if self.action_spec.discrete_size > 0:
                    self.action[name] = ActionTuple(
                        np.array([], dtype=np.float32),
                        np.array(
                            [[1]] if self.goal[name] > 0 else [[0]], dtype=np.int32
                        ),
                    )
                else:
<<<<<<< HEAD
                    self.action[name] = ActionTuple(
                        np.array([[float(self.goal[name])]], dtype=np.float32),
                        np.array([], dtype=np.int32),
                    )
            self.step()
=======
                    self.action[name] = [[float(self.goal[name])]]
            self.step()


class UnexpectedExceptionEnvironment(SimpleEnvironment):
    def __init__(self, brain_names, use_discrete, to_raise):
        super().__init__(brain_names, use_discrete)
        self.to_raise = to_raise

    def step(self) -> None:
        raise self.to_raise()
>>>>>>> 57ebb621
<|MERGE_RESOLUTION|>--- conflicted
+++ resolved
@@ -316,15 +316,11 @@
                         ),
                     )
                 else:
-<<<<<<< HEAD
                     self.action[name] = ActionTuple(
                         np.array([[float(self.goal[name])]], dtype=np.float32),
                         np.array([], dtype=np.int32),
                     )
             self.step()
-=======
-                    self.action[name] = [[float(self.goal[name])]]
-            self.step()
 
 
 class UnexpectedExceptionEnvironment(SimpleEnvironment):
@@ -333,5 +329,4 @@
         self.to_raise = to_raise
 
     def step(self) -> None:
-        raise self.to_raise()
->>>>>>> 57ebb621
+        raise self.to_raise()