from typing import Dict, cast
from mlagents.torch_utils import torch

from mlagents.trainers.buffer import AgentBuffer

from mlagents_envs.timers import timed
from mlagents.trainers.policy.torch_policy import TorchPolicy
from mlagents.trainers.optimizer.torch_optimizer import TorchOptimizer
from mlagents.trainers.settings import TrainerSettings, PPOSettings
from mlagents.trainers.torch.utils import ModelUtils, AgentAction, ActionLogProbs


class TorchPPOOptimizer(TorchOptimizer):
    def __init__(self, policy: TorchPolicy, trainer_settings: TrainerSettings):
        """
        Takes a Policy and a Dict of trainer parameters and creates an Optimizer around the policy.
        The PPO optimizer has a value estimator and a loss function.
        :param policy: A TFPolicy object that will be updated by this PPO Optimizer.
        :param trainer_params: Trainer parameters dictionary that specifies the
        properties of the trainer.
        """
        # Create the graph here to give more granular control of the TF graph to the Optimizer.

        super().__init__(policy, trainer_settings)
        params = list(self.policy.actor_critic.parameters())
        self.hyperparameters: PPOSettings = cast(
            PPOSettings, trainer_settings.hyperparameters
        )
        self.decay_learning_rate = ModelUtils.DecayedValue(
            self.hyperparameters.learning_rate_schedule,
            self.hyperparameters.learning_rate,
            1e-10,
            self.trainer_settings.max_steps,
        )
        self.decay_epsilon = ModelUtils.DecayedValue(
            self.hyperparameters.learning_rate_schedule,
            self.hyperparameters.epsilon,
            0.1,
            self.trainer_settings.max_steps,
        )
        self.decay_beta = ModelUtils.DecayedValue(
            self.hyperparameters.learning_rate_schedule,
            self.hyperparameters.beta,
            1e-5,
            self.trainer_settings.max_steps,
        )

        self.optimizer = torch.optim.Adam(
            params, lr=self.trainer_settings.hyperparameters.learning_rate
        )
        self.stats_name_to_update_name = {
            "Losses/Value Loss": "value_loss",
            "Losses/Policy Loss": "policy_loss",
        }

        self.stream_names = list(self.reward_signals.keys())

    def ppo_value_loss(
        self,
        values: Dict[str, torch.Tensor],
        old_values: Dict[str, torch.Tensor],
        returns: Dict[str, torch.Tensor],
        epsilon: float,
        loss_masks: torch.Tensor,
    ) -> torch.Tensor:
        """
        Evaluates value loss for PPO.
        :param values: Value output of the current network.
        :param old_values: Value stored with experiences in buffer.
        :param returns: Computed returns.
        :param epsilon: Clipping value for value estimate.
        :param loss_mask: Mask for losses. Used with LSTM to ignore 0'ed out experiences.
        """
        value_losses = []
        for name, head in values.items():
            old_val_tensor = old_values[name]
            returns_tensor = returns[name]
            clipped_value_estimate = old_val_tensor + torch.clamp(
                head - old_val_tensor, -1 * epsilon, epsilon
            )
            v_opt_a = (returns_tensor - head) ** 2
            v_opt_b = (returns_tensor - clipped_value_estimate) ** 2
            value_loss = ModelUtils.masked_mean(torch.max(v_opt_a, v_opt_b), loss_masks)
            value_losses.append(value_loss)
        value_loss = torch.mean(torch.stack(value_losses))
        return value_loss

    def ppo_policy_loss(
        self,
        advantages: torch.Tensor,
        log_probs: torch.Tensor,
        old_log_probs: torch.Tensor,
        loss_masks: torch.Tensor,
    ) -> torch.Tensor:
        """
        Evaluate PPO policy loss.
        :param advantages: Computed advantages.
        :param log_probs: Current policy probabilities
        :param old_log_probs: Past policy probabilities
        :param loss_masks: Mask for losses. Used with LSTM to ignore 0'ed out experiences.
        """
        advantage = advantages.unsqueeze(-1)

        decay_epsilon = self.hyperparameters.epsilon
        r_theta = torch.exp(log_probs - old_log_probs)
        p_opt_a = r_theta * advantage
        p_opt_b = (
            torch.clamp(r_theta, 1.0 - decay_epsilon, 1.0 + decay_epsilon) * advantage
        )
        policy_loss = -1 * ModelUtils.masked_mean(
            torch.min(p_opt_a, p_opt_b), loss_masks
        )
        return policy_loss

    @timed
    def update(self, batch: AgentBuffer, num_sequences: int) -> Dict[str, float]:
        """
        Performs update on model.
        :param batch: Batch of experiences.
        :param num_sequences: Number of sequences to process.
        :return: Results of update.
        """
        # Get decayed parameters
        decay_lr = self.decay_learning_rate.get_value(self.policy.get_current_step())
        decay_eps = self.decay_epsilon.get_value(self.policy.get_current_step())
        decay_bet = self.decay_beta.get_value(self.policy.get_current_step())
        returns = {}
        old_values = {}
        for name in self.reward_signals:
            old_values[name] = ModelUtils.list_to_tensor(
                batch[f"{name}_value_estimates"]
            )
            returns[name] = ModelUtils.list_to_tensor(batch[f"{name}_returns"])

        vec_obs = [ModelUtils.list_to_tensor(batch["vector_obs"])]
        act_masks = ModelUtils.list_to_tensor(batch["action_mask"])
<<<<<<< HEAD
        actions = ModelUtils.list_to_tensor(batch["actions"]).unsqueeze(-1)
        #discrete_actions = ModelUtils.list_to_tensor(batch["actions"][self.policy.continuous_act_size:], dtype=torch.long)
=======
        actions = AgentAction.from_dict(batch)
>>>>>>> 6fcdd3fd

        memories = [
            ModelUtils.list_to_tensor(batch["memory"][i])
            for i in range(0, len(batch["memory"]), self.policy.sequence_length)
        ]
        if len(memories) > 0:
            memories = torch.stack(memories).unsqueeze(0)

        if self.policy.use_vis_obs:
            vis_obs = []
            for idx, _ in enumerate(
                self.policy.actor_critic.network_body.visual_processors
            ):
                vis_ob = ModelUtils.list_to_tensor(batch["visual_obs%d" % idx])
                vis_obs.append(vis_ob)
        else:
            vis_obs = []

        log_probs, entropy, values = self.policy.evaluate_actions(
            vec_obs,
            vis_obs,
            masks=act_masks,
            actions=actions,
            memories=memories,
            seq_len=self.policy.sequence_length,
        )
        old_log_probs = ActionLogProbs.from_dict(batch).flatten()
        log_probs = log_probs.flatten()
        loss_masks = ModelUtils.list_to_tensor(batch["masks"], dtype=torch.bool)
        value_loss = self.ppo_value_loss(
            values, old_values, returns, decay_eps, loss_masks
        )
        policy_loss = self.ppo_policy_loss(
            ModelUtils.list_to_tensor(batch["advantages"]),
            log_probs,
            old_log_probs,
            loss_masks,
        )
        loss = (
            policy_loss
            + 0.5 * value_loss
            - decay_bet * ModelUtils.masked_mean(entropy, loss_masks)
        )

        # Set optimizer learning rate
        ModelUtils.update_learning_rate(self.optimizer, decay_lr)
        self.optimizer.zero_grad()
        loss.backward()

        self.optimizer.step()
        update_stats = {
            # NOTE: abs() is not technically correct, but matches the behavior in TensorFlow.
            # TODO: After PyTorch is default, change to something more correct.
            "Losses/Policy Loss": torch.abs(policy_loss).item(),
            "Losses/Value Loss": value_loss.item(),
            "Policy/Learning Rate": decay_lr,
            "Policy/Epsilon": decay_eps,
            "Policy/Beta": decay_bet,
        }

        for reward_provider in self.reward_signals.values():
            update_stats.update(reward_provider.update(batch))

        return update_stats

    def get_modules(self):
        modules = {"Optimizer": self.optimizer}
        for reward_provider in self.reward_signals.values():
            modules.update(reward_provider.get_modules())
        return modules<|MERGE_RESOLUTION|>--- conflicted
+++ resolved
@@ -134,12 +134,7 @@
 
         vec_obs = [ModelUtils.list_to_tensor(batch["vector_obs"])]
         act_masks = ModelUtils.list_to_tensor(batch["action_mask"])
-<<<<<<< HEAD
-        actions = ModelUtils.list_to_tensor(batch["actions"]).unsqueeze(-1)
-        #discrete_actions = ModelUtils.list_to_tensor(batch["actions"][self.policy.continuous_act_size:], dtype=torch.long)
-=======
         actions = AgentAction.from_dict(batch)
->>>>>>> 6fcdd3fd
 
         memories = [
             ModelUtils.list_to_tensor(batch["memory"][i])
