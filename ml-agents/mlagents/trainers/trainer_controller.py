--- conflicted
+++ resolved
@@ -4,13 +4,8 @@
 
 import os
 import sys
-<<<<<<< HEAD
-import logging
 import threading
 from typing import Dict, Optional, Set, List
-=======
-from typing import Dict, Optional, Set
->>>>>>> 3294d9e5
 from collections import defaultdict
 
 import numpy as np
@@ -225,16 +220,12 @@
             # Final save Tensorflow model
             if global_step != 0 and self.train_model:
                 self._save_model()
-<<<<<<< HEAD
-        except (KeyboardInterrupt, UnityCommunicationException):
-            self.kill_trainers = True
-=======
         except (
             KeyboardInterrupt,
             UnityCommunicationException,
             UnityEnvironmentException,
         ) as ex:
->>>>>>> 3294d9e5
+            self.kill_trainers = True
             if self.train_model:
                 self._save_model_when_interrupted()
 
